from __future__ import annotations

import logging
import uuid
from datetime import datetime, timezone
from typing import Any, Callable, Dict, List, Optional, Tuple, Type, cast

from pydantic import UUID4
from sqlalchemy import asc, or_, text
from sqlalchemy.dialects.postgresql import insert
from sqlalchemy.orm import Session, joinedload, load_only, selectinload
from sqlalchemy.sql import func

from .auth import hash_password
<<<<<<< HEAD
from .database import Base
=======
from .backport_legacy_waitlists import format_legacy_vpn_relay_waitlist_input
>>>>>>> 0b39d3d3
from .models import (
    AmoAccount,
    ApiClient,
    Base,
    Email,
    FirefoxAccount,
    MozillaFoundationContact,
    Newsletter,
    Waitlist,
)
from .schemas import (
    AddOnsInSchema,
    ApiClientSchema,
    ContactInSchema,
    ContactPutSchema,
    ContactSchema,
    EmailInSchema,
    EmailPutSchema,
    FirefoxAccountsInSchema,
    MozillaFoundationInSchema,
    NewsletterInSchema,
    UpdatedAddOnsInSchema,
    UpdatedEmailPutSchema,
    UpdatedFirefoxAccountsInSchema,
    WaitlistInSchema,
)

logger = logging.getLogger(__name__)


def ping(db: Session):
    try:
        db.execute(text("SELECT 1"))
        return True
    except Exception as exc:  # pylint:disable = broad-exception-caught
        logger.exception(exc)
        return False


def count_total_contacts(db: Session) -> int:
    """Return the total number of email records.

    Since the table is huge, we rely on the PostgreSQL internal
    catalog to retrieve an approximate size efficiently.
    This metadata is refreshed on `VACUUM` or `ANALYSIS` which
    is run regularly by default on our database instances.
    """
    query = text(
        "SELECT reltuples AS estimate "
        "FROM pg_class "
        f"where relname = '{Email.__tablename__}'"
    )
    result = db.execute(query).scalar()
    if result is None:
        return -1
    return int(result)


def get_amo_by_email_id(db: Session, email_id: UUID4):
    return db.query(AmoAccount).filter(AmoAccount.email_id == email_id).one_or_none()


def get_fxa_by_email_id(db: Session, email_id: UUID4):
    return (
        db.query(FirefoxAccount)
        .filter(FirefoxAccount.email_id == email_id)
        .one_or_none()
    )


def get_mofo_by_email_id(db: Session, email_id: UUID4):
    return (
        db.query(MozillaFoundationContact)
        .filter(MozillaFoundationContact.email_id == email_id)
        .one_or_none()
    )


def get_newsletters_by_email_id(db: Session, email_id: UUID4):
    return db.query(Newsletter).filter(Newsletter.email_id == email_id).all()


def get_waitlists_by_email_id(db: Session, email_id: UUID4):
    return db.query(Waitlist).filter(Waitlist.email_id == email_id).all()


def _contact_base_query(db):
    """Return a query that will fetch related contact data, ready to filter."""
    return (
        db.query(Email)
        .options(joinedload(Email.amo))
        .options(joinedload(Email.fxa))
        .options(joinedload(Email.mofo))
        .options(selectinload(Email.newsletters))
        .options(selectinload(Email.waitlists))
    )


def get_all_contacts_from_ids(db, email_ids):
    """Fetch all contacts that have the specified IDs."""
    bulk_contacts = _contact_base_query(db)
    return bulk_contacts.filter(Email.email_id.in_(email_ids)).all()


def get_bulk_query(start_time, end_time, after_email_uuid, mofo_relevant):
    filters = [
        # pylint: disable-next=comparison-with-callable
        Email.update_timestamp >= start_time,
        Email.update_timestamp < end_time,  # pylint: disable=comparison-with-callable
        Email.email_id != after_email_uuid,
    ]
    if mofo_relevant is False:
        filters.append(
            or_(
                Email.mofo == None,  # pylint: disable=C0121
                Email.mofo.has(mofo_relevant=mofo_relevant),
            )
        )
    if mofo_relevant is True:
        filters.append(Email.mofo.has(mofo_relevant=mofo_relevant))
    return filters


def get_bulk_contacts(
    db: Session,
    start_time: datetime,
    end_time: datetime,
    limit: int,
    mofo_relevant: Optional[bool] = None,
    after_email_id: Optional[str] = None,
):
    """Get all the data for a bulk batched set of contacts."""
    after_email_uuid = None
    if after_email_id is not None:
        after_email_uuid = uuid.UUID(after_email_id)
    filter_list = get_bulk_query(
        start_time=start_time,
        end_time=end_time,
        after_email_uuid=after_email_uuid,
        mofo_relevant=mofo_relevant,
    )
    bulk_contacts = _contact_base_query(db)
    for query_filter in filter_list:
        bulk_contacts = bulk_contacts.filter(query_filter)

    bulk_contacts = (
        bulk_contacts.order_by(asc(Email.update_timestamp), asc(Email.email_id))
        .limit(limit)
        .all()
    )

    return [ContactSchema.from_email(email) for email in bulk_contacts]


def get_email(db: Session, email_id: UUID4) -> Optional[Email]:
    """Get an Email and all related data."""
    return cast(
        Optional[Email],
        _contact_base_query(db).filter(Email.email_id == email_id).one_or_none(),
    )


def get_contact_by_email_id(db: Session, email_id: UUID4) -> Optional[ContactSchema]:
    """Return a Contact object for a given email id"""
    email = get_email(db, email_id)
    if email is None:
        return None
    return ContactSchema.from_email(email)


def get_contacts_by_any_id(
    db: Session,
    email_id: Optional[UUID4] = None,
    primary_email: Optional[str] = None,
    basket_token: Optional[UUID4] = None,
    sfdc_id: Optional[str] = None,
    mofo_contact_id: Optional[str] = None,
    mofo_email_id: Optional[str] = None,
    amo_user_id: Optional[str] = None,
    fxa_id: Optional[str] = None,
    fxa_primary_email: Optional[str] = None,
) -> List[ContactSchema]:
    """
    Get all the data for multiple contacts by ID as a list of Contacts.

    Newsletters are retrieved in batches of 500 email_ids, so it will be two
    queries for most calls.
    """
    assert any(
        (
            email_id,
            primary_email,
            basket_token,
            sfdc_id,
            mofo_email_id,
            mofo_contact_id,
            amo_user_id,
            fxa_id,
            fxa_primary_email,
        )
    )
    statement = _contact_base_query(db)
    if email_id is not None:
        statement = statement.filter(Email.email_id == email_id)
    if primary_email is not None:
        statement = statement.filter_by(
            primary_email_insensitive_comparator=primary_email
        )
    if basket_token is not None:
        statement = statement.filter(Email.basket_token == str(basket_token))
    if sfdc_id is not None:
        statement = statement.filter(Email.sfdc_id == sfdc_id)
    if mofo_contact_id is not None:
        statement = statement.join(Email.mofo).filter(
            MozillaFoundationContact.mofo_contact_id == mofo_contact_id
        )
    if mofo_email_id is not None:
        statement = statement.join(Email.mofo).filter(
            MozillaFoundationContact.mofo_email_id == mofo_email_id
        )
    if amo_user_id is not None:
        statement = statement.join(Email.amo).filter(AmoAccount.user_id == amo_user_id)
    if fxa_id is not None:
        statement = statement.join(Email.fxa).filter(FirefoxAccount.fxa_id == fxa_id)
    if fxa_primary_email is not None:
        statement = statement.join(Email.fxa).filter_by(
            fxa_primary_email_insensitive_comparator=fxa_primary_email
        )
    emails = cast(List[Email], statement.all())
    return [ContactSchema.from_email(email) for email in emails]


def create_amo(
    db: Session, email_id: UUID4, amo: AddOnsInSchema
) -> Optional[AmoAccount]:
    if amo.is_default():
        return None
    db_amo = AmoAccount(email_id=email_id, **amo.model_dump())
    db.add(db_amo)
    return db_amo


def create_or_update_amo(db: Session, email_id: UUID4, amo: Optional[AddOnsInSchema]):
    if not amo or amo.is_default():
        db.query(AmoAccount).filter(AmoAccount.email_id == email_id).delete()
        return

    # Providing update timestamp
    updated_amo = UpdatedAddOnsInSchema(**amo.model_dump())
    stmt = insert(AmoAccount).values(email_id=email_id, **updated_amo.model_dump())
    stmt = stmt.on_conflict_do_update(
        index_elements=[AmoAccount.email_id], set_=updated_amo.model_dump()
    )
    db.execute(stmt)


def create_email(db: Session, email: EmailInSchema):
    db_email = Email(**email.model_dump())
    db.add(db_email)


def create_or_update_email(db: Session, email: EmailPutSchema):
    # Providing update timestamp
    updated_email = UpdatedEmailPutSchema(**email.model_dump())

    stmt = insert(Email).values(**updated_email.model_dump())
    stmt = stmt.on_conflict_do_update(
        index_elements=[Email.email_id], set_=updated_email.model_dump()
    )
    db.execute(stmt)


def create_fxa(
    db: Session, email_id: UUID4, fxa: FirefoxAccountsInSchema
) -> Optional[FirefoxAccount]:
    if fxa.is_default():
        return None
    db_fxa = FirefoxAccount(email_id=email_id, **fxa.model_dump())
    db.add(db_fxa)
    return db_fxa


def create_or_update_fxa(
    db: Session, email_id: UUID4, fxa: Optional[FirefoxAccountsInSchema]
):
    if not fxa or fxa.is_default():
        (db.query(FirefoxAccount).filter(FirefoxAccount.email_id == email_id).delete())
        return
    # Providing update timestamp
    updated_fxa = UpdatedFirefoxAccountsInSchema(**fxa.model_dump())

    stmt = insert(FirefoxAccount).values(email_id=email_id, **updated_fxa.model_dump())
    stmt = stmt.on_conflict_do_update(
        index_elements=[FirefoxAccount.email_id], set_=updated_fxa.model_dump()
    )
    db.execute(stmt)


def create_mofo(
    db: Session, email_id: UUID4, mofo: MozillaFoundationInSchema
) -> Optional[MozillaFoundationContact]:
    if mofo.is_default():
        return None
    db_mofo = MozillaFoundationContact(email_id=email_id, **mofo.model_dump())
    db.add(db_mofo)
    return db_mofo


def create_or_update_mofo(
    db: Session, email_id: UUID4, mofo: Optional[MozillaFoundationInSchema]
):
    if not mofo or mofo.is_default():
        (
            db.query(MozillaFoundationContact)
            .filter(MozillaFoundationContact.email_id == email_id)
            .delete()
        )
        return
    stmt = insert(MozillaFoundationContact).values(
        email_id=email_id, **mofo.model_dump()
    )
    stmt = stmt.on_conflict_do_update(
        index_elements=[MozillaFoundationContact.email_id], set_=mofo.model_dump()
    )
    db.execute(stmt)


def create_newsletter(
    db: Session, email_id: UUID4, newsletter: NewsletterInSchema
) -> Optional[Newsletter]:
    if newsletter.is_default():
        return None
    db_newsletter = Newsletter(email_id=email_id, **newsletter.model_dump())
    db.add(db_newsletter)
    return db_newsletter


def create_or_update_newsletters(
    db: Session, email_id: UUID4, newsletters: List[NewsletterInSchema]
):
    # Start by deleting the existing newsletters that are not specified as input.
    # We delete instead of set subscribed=False, because we want an idempotent
    # round-trip of PUT/GET at the API level.
    names = [
        newsletter.name for newsletter in newsletters if not newsletter.is_default()
    ]
    db.query(Newsletter).filter(
        Newsletter.email_id == email_id, Newsletter.name.notin_(names)
    ).delete(
        # Do not bother synchronizing objects in the session.
        # We won't have stale objects because the next upsert query will update
        # the other remaining objects (equivalent to `Waitlist.name.in_(names)`).
        synchronize_session=False
    )

    if newsletters:
        stmt = insert(Newsletter).values(
            [{"email_id": email_id, **n.model_dump()} for n in newsletters]
        )
        stmt = stmt.on_conflict_do_update(
            constraint="uix_email_name",
            set_={
                **dict(stmt.excluded),
                "update_timestamp": text("statement_timestamp()"),
            },
        )

        db.execute(stmt)


def create_waitlist(
    db: Session, email_id: UUID4, waitlist: WaitlistInSchema
) -> Optional[Waitlist]:
    if waitlist.is_default():
        return None
    db_waitlist = Waitlist(email_id=email_id, **waitlist.model_dump())
    db.add(db_waitlist)
    return db_waitlist


def create_or_update_waitlists(
    db: Session, email_id: UUID4, waitlists: List[WaitlistInSchema]
):
    # Start by deleting the existing waitlists that are not specified as input.
    # We delete instead of set subscribed=False, because we want an idempotent
    # round-trip of PUT/GET at the API level.
    # Note: the contact is marked as pending synchronization at the API routers level.
    names = [waitlist.name for waitlist in waitlists if not waitlist.is_default()]
    db.query(Waitlist).filter(
        Waitlist.email_id == email_id, Waitlist.name.notin_(names)
    ).delete(
        # Do not bother synchronizing objects in the session.
        # We won't have stale objects because the next upsert query will update
        # the other remaining objects (equivalent to `Waitlist.name.in_(names)`).
        synchronize_session=False
    )
    waitlists_to_upsert = [
        WaitlistInSchema(**waitlist.model_dump()) for waitlist in waitlists
    ]
    if waitlists_to_upsert:
        stmt = insert(Waitlist).values(
            [{"email_id": email_id, **wl.model_dump()} for wl in waitlists]
        )
        stmt = stmt.on_conflict_do_update(
            constraint="uix_wl_email_name",
            set_={
                **dict(stmt.excluded),
                "update_timestamp": text("statement_timestamp()"),
            },
        )

        db.execute(stmt)


def create_contact(
    db: Session,
    email_id: UUID4,
    contact: ContactInSchema,
    metrics: Optional[Dict],
):
    create_email(db, contact.email)
    if contact.amo:
        create_amo(db, email_id, contact.amo)
    if contact.fxa:
        create_fxa(db, email_id, contact.fxa)
    if contact.mofo:
        create_mofo(db, email_id, contact.mofo)

    for newsletter in contact.newsletters:
        create_newsletter(db, email_id, newsletter)

    for waitlist in contact.waitlists:
        create_waitlist(db, email_id, waitlist)


def create_or_update_contact(
    db: Session, email_id: UUID4, contact: ContactPutSchema, metrics: Optional[Dict]
):
    create_or_update_email(db, contact.email)
    create_or_update_amo(db, email_id, contact.amo)
    create_or_update_fxa(db, email_id, contact.fxa)
    create_or_update_mofo(db, email_id, contact.mofo)

    create_or_update_newsletters(db, email_id, contact.newsletters)
    create_or_update_waitlists(db, email_id, contact.waitlists)


def delete_contact(db: Session, email_id: UUID4):
    db.query(AmoAccount).filter(AmoAccount.email_id == email_id).delete()
    db.query(MozillaFoundationContact).filter(
        MozillaFoundationContact.email_id == email_id
    ).delete()
    db.query(Newsletter).filter(Newsletter.email_id == email_id).delete()
    db.query(Waitlist).filter(Waitlist.email_id == email_id).delete()
    db.query(FirefoxAccount).filter(FirefoxAccount.email_id == email_id).delete()
    db.query(Email).filter(Email.email_id == email_id).delete()

    db.commit()


def _update_orm(orm: Base, update_dict: dict):
    """Update a SQLAlchemy model from an update dictionary."""
    for key, value in update_dict.items():
        setattr(orm, key, value)


def update_contact(
    db: Session, email: Email, update_data: dict, metrics: Optional[Dict]
) -> None:
    """Update an existing contact using a sparse update dictionary"""
    email_id = email.email_id

    if "email" in update_data:
        _update_orm(email, update_data["email"])

    simple_groups: Dict[
        str, Tuple[Callable[[Session, UUID4, Any], Optional[Base]], Type[Any]]
    ] = {
        "amo": (create_amo, AddOnsInSchema),
        "fxa": (create_fxa, FirefoxAccountsInSchema),
        "mofo": (create_mofo, MozillaFoundationInSchema),
    }
    for group_name, (creator, schema) in simple_groups.items():
        if group_name in update_data:
            existing = getattr(email, group_name)
            if update_data[group_name] == "DELETE":
                if existing:
                    db.delete(existing)
                    setattr(email, group_name, None)
            else:
                if existing is None:
                    new = creator(db, email_id, schema(**update_data[group_name]))
                    setattr(email, group_name, new)
                else:
                    _update_orm(existing, update_data[group_name])
                    if schema.model_validate(existing).is_default():
                        db.delete(existing)
                        setattr(email, group_name, None)

    if "newsletters" in update_data:
        if update_data["newsletters"] == "UNSUBSCRIBE":
            for newsletter in getattr(email, "newsletters", []):
                _update_orm(newsletter, {"subscribed": False})
        else:
            existing = {}
            for newsletter in getattr(email, "newsletters", []):
                existing[newsletter.name] = newsletter
            for nl_update in update_data["newsletters"]:
                if nl_update["name"] in existing:
                    _update_orm(existing[nl_update["name"]], nl_update)
                elif nl_update.get("subscribed", True):
                    new = create_newsletter(
                        db, email_id, NewsletterInSchema(**nl_update)
                    )
                    email.newsletters.append(new)

    existing = {}
    for waitlist in email.waitlists:
        existing[waitlist.name] = waitlist

    if "waitlists" in update_data:
        if update_data["waitlists"] == "UNSUBSCRIBE":
            for waitlist_orm in existing.values():
                _update_orm(waitlist_orm, {"subscribed": False})
        else:
            for wl_update in update_data["waitlists"]:
                if wl_update["name"] in existing:
                    waitlist_orm = existing[wl_update["name"]]
                    # Update the Waitlist ORM object
                    _update_orm(waitlist_orm, wl_update)
                elif wl_update.get("subscribed", True):
                    new = create_waitlist(db, email_id, WaitlistInSchema(**wl_update))
                    email.waitlists.append(new)

    # On any PATCH event, the central/email table's time is updated as well.
    _update_orm(email, {"update_timestamp": datetime.now(timezone.utc)})


def create_api_client(db: Session, api_client: ApiClientSchema, secret):
    hashed_secret = hash_password(secret)
    db_api_client = ApiClient(hashed_secret=hashed_secret, **api_client.model_dump())
    db.add(db_api_client)


def get_api_client_by_id(db: Session, client_id: str):
    return db.query(ApiClient).filter(ApiClient.client_id == client_id).one_or_none()


def get_active_api_client_ids(db: Session) -> List[str]:
    rows = (
        db.query(ApiClient)
        .filter(ApiClient.enabled.is_(True))
        .options(load_only(ApiClient.client_id))
        .order_by(ApiClient.client_id)
        .all()
    )
    return [row.client_id for row in rows]


def update_api_client_last_access(db: Session, api_client: ApiClient):
    api_client.last_access = func.now()  # pylint: disable=not-callable
    db.add(api_client)


def get_contacts_from_newsletter(dbsession, newsletter_name):
    entries = (
        dbsession.query(Newsletter)
        .options(joinedload(Newsletter.email))
        .filter(Newsletter.name == newsletter_name, Newsletter.subscribed.is_(True))
        .all()
    )
    return entries


def get_contacts_from_waitlist(dbsession, waitlist_name):
    entries = (
        dbsession.query(Waitlist)
        .options(joinedload(Waitlist.email))
        .filter(Waitlist.name == waitlist_name)
        .all()
    )
    return entries<|MERGE_RESOLUTION|>--- conflicted
+++ resolved
@@ -12,11 +12,6 @@
 from sqlalchemy.sql import func
 
 from .auth import hash_password
-<<<<<<< HEAD
-from .database import Base
-=======
-from .backport_legacy_waitlists import format_legacy_vpn_relay_waitlist_input
->>>>>>> 0b39d3d3
 from .models import (
     AmoAccount,
     ApiClient,
