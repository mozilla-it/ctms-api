from __future__ import annotations

import uuid
from datetime import datetime, timezone
from functools import partial
from typing import Any, Callable, Dict, List, Optional, Tuple, Type, TypeVar, cast

from pydantic import UUID4
from sqlalchemy import asc, or_, text
from sqlalchemy.dialects.postgresql import insert
from sqlalchemy.orm import Session, joinedload, load_only, selectinload

from .auth import hash_password
from .backport_legacy_waitlists import format_legacy_vpn_relay_waitlist_input
from .database import Base
from .models import (
    AcousticField,
    AcousticNewsletterMapping,
    AmoAccount,
    ApiClient,
    Email,
    FirefoxAccount,
    MozillaFoundationContact,
    Newsletter,
    PendingAcousticRecord,
    StripeBase,
    StripeCustomer,
    StripeInvoice,
    StripeInvoiceLineItem,
    StripePrice,
    StripeSubscription,
    StripeSubscriptionItem,
    Waitlist,
)
from .schemas import (
    AddOnsInSchema,
    ApiClientSchema,
    ContactInSchema,
    ContactPutSchema,
    ContactSchema,
    EmailInSchema,
    EmailPutSchema,
    FirefoxAccountsInSchema,
    MozillaFoundationInSchema,
    NewsletterInSchema,
    StripeCustomerCreateSchema,
    StripeInvoiceCreateSchema,
    StripeInvoiceLineItemCreateSchema,
    StripePriceCreateSchema,
    StripeSubscriptionCreateSchema,
    StripeSubscriptionItemCreateSchema,
    UpdatedAddOnsInSchema,
    UpdatedEmailPutSchema,
    UpdatedFirefoxAccountsInSchema,
    WaitlistInSchema,
)
from .schemas.base import BaseModel


def get_amo_by_email_id(db: Session, email_id: UUID4):
    return db.query(AmoAccount).filter(AmoAccount.email_id == email_id).one_or_none()


def get_fxa_by_email_id(db: Session, email_id: UUID4):
    return (
        db.query(FirefoxAccount)
        .filter(FirefoxAccount.email_id == email_id)
        .one_or_none()
    )


def get_mofo_by_email_id(db: Session, email_id: UUID4):
    return (
        db.query(MozillaFoundationContact)
        .filter(MozillaFoundationContact.email_id == email_id)
        .one_or_none()
    )


def get_newsletters_by_email_id(db: Session, email_id: UUID4):
    return db.query(Newsletter).filter(Newsletter.email_id == email_id).all()


def get_waitlists_by_email_id(db: Session, email_id: UUID4):
    return db.query(Waitlist).filter(Waitlist.email_id == email_id).all()


def _contact_base_query(db):
    """Return a query that will fetch related contact data, ready to filter."""
    return (
        db.query(Email)
        .options(joinedload(Email.amo))
        .options(joinedload(Email.fxa))
        .options(joinedload(Email.mofo))
        .options(selectinload(Email.newsletters))
        .options(selectinload(Email.waitlists))
        .options(
            joinedload(Email.stripe_customer)
            .subqueryload(StripeCustomer.subscriptions)
            .subqueryload(StripeSubscription.subscription_items)
            .subqueryload(StripeSubscriptionItem.price)
        )
    )


def get_all_contacts_from_ids(db, email_ids):
    """Fetch all contacts that have the specified IDs."""
    bulk_contacts = _contact_base_query(db)
    return bulk_contacts.filter(Email.email_id.in_(email_ids)).all()


def get_bulk_query(start_time, end_time, after_email_uuid, mofo_relevant):
    filters = [
        # pylint: disable-next=comparison-with-callable
        Email.update_timestamp >= start_time,
        Email.update_timestamp < end_time,  # pylint: disable=comparison-with-callable
        Email.email_id != after_email_uuid,
    ]
    if mofo_relevant is False:
        filters.append(
            or_(
                Email.mofo == None,  # pylint: disable=C0121
                Email.mofo.has(mofo_relevant=mofo_relevant),
            )
        )
    if mofo_relevant is True:
        filters.append(Email.mofo.has(mofo_relevant=mofo_relevant))
    return filters


def get_bulk_contacts(
    db: Session,
    start_time: datetime,
    end_time: datetime,
    limit: int,
    mofo_relevant: Optional[bool] = None,
    after_email_id: Optional[str] = None,
):
    """Get all the data for a bulk batched set of contacts."""
    after_email_uuid = None
    if after_email_id is not None:
        after_email_uuid = uuid.UUID(after_email_id)
    filter_list = get_bulk_query(
        start_time=start_time,
        end_time=end_time,
        after_email_uuid=after_email_uuid,
        mofo_relevant=mofo_relevant,
    )
    bulk_contacts = _contact_base_query(db)
    for query_filter in filter_list:
        bulk_contacts = bulk_contacts.filter(query_filter)

    bulk_contacts = (
        bulk_contacts.order_by(asc(Email.update_timestamp), asc(Email.email_id))
        .limit(limit)
        .all()
    )

    return [ContactSchema.from_email(email) for email in bulk_contacts]


def get_email(db: Session, email_id: UUID4) -> Optional[Email]:
    """Get an Email and all related data."""
    return cast(
        Optional[Email],
        _contact_base_query(db).filter(Email.email_id == email_id).one_or_none(),
    )


def get_contact_by_email_id(db: Session, email_id: UUID4) -> Optional[ContactSchema]:
    """Return a Contact object for a given email id"""
    email = get_email(db, email_id)
    if email is None:
        return None
    return ContactSchema.from_email(email)


def get_contacts_by_any_id(
    db: Session,
    email_id: Optional[UUID4] = None,
    primary_email: Optional[str] = None,
    basket_token: Optional[UUID4] = None,
    sfdc_id: Optional[str] = None,
    mofo_contact_id: Optional[str] = None,
    mofo_email_id: Optional[str] = None,
    amo_user_id: Optional[str] = None,
    fxa_id: Optional[str] = None,
    fxa_primary_email: Optional[str] = None,
) -> List[ContactSchema]:
    """
    Get all the data for multiple contacts by ID as a list of Contacts.

    Newsletters are retrieved in batches of 500 email_ids, so it will be two
    queries for most calls.
    """
    assert any(
        (
            email_id,
            primary_email,
            basket_token,
            sfdc_id,
            mofo_email_id,
            mofo_contact_id,
            amo_user_id,
            fxa_id,
            fxa_primary_email,
        )
    )
    statement = _contact_base_query(db)
    if email_id is not None:
        statement = statement.filter(Email.email_id == email_id)
    if primary_email is not None:
        statement = statement.filter_by(
            primary_email_insensitive_comparator=primary_email
        )
    if basket_token is not None:
        statement = statement.filter(Email.basket_token == str(basket_token))
    if sfdc_id is not None:
        statement = statement.filter(Email.sfdc_id == sfdc_id)
    if mofo_contact_id is not None:
        statement = statement.join(Email.mofo).filter(
            MozillaFoundationContact.mofo_contact_id == mofo_contact_id
        )
    if mofo_email_id is not None:
        statement = statement.join(Email.mofo).filter(
            MozillaFoundationContact.mofo_email_id == mofo_email_id
        )
    if amo_user_id is not None:
        statement = statement.join(Email.amo).filter(AmoAccount.user_id == amo_user_id)
    if fxa_id is not None:
        statement = statement.join(Email.fxa).filter(FirefoxAccount.fxa_id == fxa_id)
    if fxa_primary_email is not None:
        statement = statement.join(Email.fxa).filter_by(
            fxa_primary_email_insensitive_comparator=fxa_primary_email
        )
    emails = cast(List[Email], statement.all())
    return [ContactSchema.from_email(email) for email in emails]


def _acoustic_sync_retry_query(db: Session):
    return (
        db.query(PendingAcousticRecord)
        .filter(
            PendingAcousticRecord.retry > 0,
        )
        .order_by(
            asc(PendingAcousticRecord.retry),
            asc(PendingAcousticRecord.update_timestamp),
        )
    )


def get_all_acoustic_retries_count(db: Session) -> int:
    """
    Get count of the pending records with >0 retries."""
    query = _acoustic_sync_retry_query(db=db)
    pending_retry_count: int = query.count()
    return pending_retry_count


def _acoustic_sync_base_query(db: Session, end_time: datetime, retry_limit: int = 5):
    return (
        db.query(PendingAcousticRecord)
        .filter(
            # pylint: disable-next=comparison-with-callable
            PendingAcousticRecord.update_timestamp < end_time,
            PendingAcousticRecord.retry < retry_limit,
        )
        .order_by(
            asc(PendingAcousticRecord.retry),
            asc(PendingAcousticRecord.update_timestamp),
        )
    )


def get_all_acoustic_records_before(
    db: Session, end_time: datetime, retry_limit: int = 5, batch_limit=None
) -> List[PendingAcousticRecord]:
    """
    Get all the pending records before a given date. Allows retry limit to be provided at query time.
    """
    query = _acoustic_sync_base_query(db=db, end_time=end_time, retry_limit=retry_limit)
    if batch_limit:
        query = query.limit(batch_limit)
    pending_records: List[PendingAcousticRecord] = query.all()
    return pending_records


def get_all_acoustic_records_count(
    db: Session, end_time: datetime, retry_limit: int = 5
) -> int:
    """
    Get all the pending records before a given date. Allows retry limit to be provided at query time.
    """
    query = _acoustic_sync_base_query(db=db, end_time=end_time, retry_limit=retry_limit)
    pending_records_count: int = query.count()
    return pending_records_count


def bulk_schedule_acoustic_records(db: Session, primary_emails: list[str]):
    """Mark a list of primary email as pending synchronization."""
    statement = _contact_base_query(db).filter(Email.primary_email.in_(primary_emails))
    db.bulk_save_objects(
        PendingAcousticRecord(email_id=email.email_id) for email in statement.all()
    )


def reset_retry_acoustic_records(db: Session):
    pending_records = (
        db.query(PendingAcousticRecord).filter(PendingAcousticRecord.retry > 0).all()
    )
    count = len(pending_records)
    db.bulk_update_mappings(
        PendingAcousticRecord,
        [{"id": record.id, "retry": 0} for record in (pending_records)],
    )
    return count


def schedule_acoustic_record(
    db: Session,
    email_id: UUID4,
    metrics: Optional[Dict] = None,
) -> None:
    db_pending_record = PendingAcousticRecord(email_id=email_id)
    db.add(db_pending_record)
    if metrics:
        metrics["pending_acoustic_sync"].inc()


def retry_acoustic_record(
    db: Session,
    pending_record: PendingAcousticRecord,
    error_message: Optional[str] = None,
) -> None:
    if pending_record.retry is None:
        pending_record.retry = 0
    pending_record.retry += 1
    if error_message:
        pending_record.last_error = error_message
    pending_record.update_timestamp = datetime.now(timezone.utc)


def delete_acoustic_record(db: Session, pending_record: PendingAcousticRecord) -> None:
    db.delete(pending_record)


def create_amo(
    db: Session, email_id: UUID4, amo: AddOnsInSchema
) -> Optional[AmoAccount]:
    if amo.is_default():
        return None
    db_amo = AmoAccount(email_id=email_id, **amo.dict())
    db.add(db_amo)
    return db_amo


def create_or_update_amo(db: Session, email_id: UUID4, amo: Optional[AddOnsInSchema]):
    if not amo or amo.is_default():
        db.query(AmoAccount).filter(AmoAccount.email_id == email_id).delete()
        return

    # Providing update timestamp
    updated_amo = UpdatedAddOnsInSchema(**amo.dict())
    stmt = insert(AmoAccount).values(email_id=email_id, **updated_amo.dict())
    stmt = stmt.on_conflict_do_update(
        index_elements=[AmoAccount.email_id], set_=updated_amo.dict()
    )
    db.execute(stmt)


def create_email(db: Session, email: EmailInSchema):
    db_email = Email(**email.dict())
    db.add(db_email)


def create_or_update_email(db: Session, email: EmailPutSchema):
    # Providing update timestamp
    updated_email = UpdatedEmailPutSchema(**email.dict())

    stmt = insert(Email).values(**updated_email.dict())
    stmt = stmt.on_conflict_do_update(
        index_elements=[Email.email_id], set_=updated_email.dict()
    )
    db.execute(stmt)


def create_fxa(
    db: Session, email_id: UUID4, fxa: FirefoxAccountsInSchema
) -> Optional[FirefoxAccount]:
    if fxa.is_default():
        return None
    db_fxa = FirefoxAccount(email_id=email_id, **fxa.dict())
    db.add(db_fxa)
    return db_fxa


def create_or_update_fxa(
    db: Session, email_id: UUID4, fxa: Optional[FirefoxAccountsInSchema]
):
    if not fxa or fxa.is_default():
        (db.query(FirefoxAccount).filter(FirefoxAccount.email_id == email_id).delete())
        return
    # Providing update timestamp
    updated_fxa = UpdatedFirefoxAccountsInSchema(**fxa.dict())

    stmt = insert(FirefoxAccount).values(email_id=email_id, **updated_fxa.dict())
    stmt = stmt.on_conflict_do_update(
        index_elements=[FirefoxAccount.email_id], set_=updated_fxa.dict()
    )
    db.execute(stmt)


def create_mofo(
    db: Session, email_id: UUID4, mofo: MozillaFoundationInSchema
) -> Optional[MozillaFoundationContact]:
    if mofo.is_default():
        return None
    db_mofo = MozillaFoundationContact(email_id=email_id, **mofo.dict())
    db.add(db_mofo)
    return db_mofo


def create_or_update_mofo(
    db: Session, email_id: UUID4, mofo: Optional[MozillaFoundationInSchema]
):
    if not mofo or mofo.is_default():
        (
            db.query(MozillaFoundationContact)
            .filter(MozillaFoundationContact.email_id == email_id)
            .delete()
        )
        return
    stmt = insert(MozillaFoundationContact).values(email_id=email_id, **mofo.dict())
    stmt = stmt.on_conflict_do_update(
        index_elements=[MozillaFoundationContact.email_id], set_=mofo.dict()
    )
    db.execute(stmt)


def create_newsletter(
    db: Session, email_id: UUID4, newsletter: NewsletterInSchema
) -> Optional[Newsletter]:
    if newsletter.is_default():
        return None
    db_newsletter = Newsletter(email_id=email_id, **newsletter.dict())
    db.add(db_newsletter)
    return db_newsletter


def create_or_update_newsletters(
    db: Session, email_id: UUID4, newsletters: List[NewsletterInSchema]
):
    # Start by deleting the existing newsletters that are not specified as input.
    # We delete instead of set subscribed=False, because we want an idempotent
    # round-trip of PUT/GET at the API level.
    names = [
        newsletter.name for newsletter in newsletters if not newsletter.is_default()
    ]
    db.query(Newsletter).filter(
        Newsletter.email_id == email_id, Newsletter.name.notin_(names)
    ).delete(
        # Do not bother synchronizing objects in the session.
        # We won't have stale objects because the next upsert query will update
        # the other remaining objects (equivalent to `Waitlist.name.in_(names)`).
        synchronize_session=False
    )

    if newsletters:
        stmt = insert(Newsletter).values(
            [{"email_id": email_id, **n.dict()} for n in newsletters]
        )
        stmt = stmt.on_conflict_do_update(
            constraint="uix_email_name",
            set_={
                **dict(stmt.excluded),
                "update_timestamp": text("statement_timestamp()"),
            },
        )

        db.execute(stmt)


def create_waitlist(
    db: Session, email_id: UUID4, waitlist: WaitlistInSchema
) -> Optional[Waitlist]:
    if waitlist.is_default():
        return None
    db_waitlist = Waitlist(email_id=email_id, **waitlist.dict())
    db.add(db_waitlist)
    return db_waitlist


def create_or_update_waitlists(
    db: Session, email_id: UUID4, waitlists: List[WaitlistInSchema]
):
<<<<<<< HEAD
    # Start by deleting the existing waitlists that are not specified as input.
    # We delete instead of set subscribed=False, because we want an idempotent
    # round-trip of PUT/GET at the API level.
    # Note: the contact is marked as pending synchronization at the API routers level.
    names = [waitlist.name for waitlist in waitlists if not waitlist.is_default()]
    db.query(Waitlist).filter(
        Waitlist.email_id == email_id, Waitlist.name.notin_(names)
    ).delete(
        # Do not bother synchronizing objects in the session.
        # We won't have stale objects because the next upsert query will update
        # the other remaining objects (equivalent to `Waitlist.name.in_(names)`).
        synchronize_session=False
    )
    waitlists_to_upsert = [
        UpdatedWaitlistInSchema(**waitlist.dict()) for waitlist in waitlists
    ]
    if waitlists_to_upsert:
=======
    if waitlists:
>>>>>>> 854ba452
        stmt = insert(Waitlist).values(
            [{"email_id": email_id, **wl.dict()} for wl in waitlists]
        )
        stmt = stmt.on_conflict_do_update(
            constraint="uix_wl_email_name",
            set_={
                **dict(stmt.excluded),
                "update_timestamp": text("statement_timestamp()"),
            },
        )

        db.execute(stmt)


def create_contact(
    db: Session,
    email_id: UUID4,
    contact: ContactInSchema,
    metrics: Optional[Dict],
):
    create_email(db, contact.email)
    if contact.amo:
        create_amo(db, email_id, contact.amo)
    if contact.fxa:
        create_fxa(db, email_id, contact.fxa)
    if contact.mofo:
        create_mofo(db, email_id, contact.mofo)

    contact = format_legacy_vpn_relay_waitlist_input(
        db, email_id, contact, ContactInSchema, metrics
    )

    for newsletter in contact.newsletters:
        create_newsletter(db, email_id, newsletter)

    for waitlist in contact.waitlists:
        create_waitlist(db, email_id, waitlist)


def create_or_update_contact(
    db: Session, email_id: UUID4, contact: ContactPutSchema, metrics: Optional[Dict]
):
    create_or_update_email(db, contact.email)
    create_or_update_amo(db, email_id, contact.amo)
    create_or_update_fxa(db, email_id, contact.fxa)
    create_or_update_mofo(db, email_id, contact.mofo)

    contact = format_legacy_vpn_relay_waitlist_input(
        db, email_id, contact, ContactPutSchema, metrics
    )

    create_or_update_newsletters(db, email_id, contact.newsletters)
    create_or_update_waitlists(db, email_id, contact.waitlists)


def delete_contact(db: Session, email_id: UUID4):
    db.query(PendingAcousticRecord).filter(
        PendingAcousticRecord.email_id == email_id
    ).delete()
    db.query(AmoAccount).filter(AmoAccount.email_id == email_id).delete()
    db.query(MozillaFoundationContact).filter(
        MozillaFoundationContact.email_id == email_id
    ).delete()
    db.query(Newsletter).filter(Newsletter.email_id == email_id).delete()
    db.query(Waitlist).filter(Waitlist.email_id == email_id).delete()
    db.query(FirefoxAccount).filter(FirefoxAccount.email_id == email_id).delete()
    db.query(Email).filter(Email.email_id == email_id).delete()

    db.commit()


def _update_orm(orm: Base, update_dict: dict):
    """Update a SQLAlchemy model from an update dictionary."""
    for key, value in update_dict.items():
        setattr(orm, key, value)


def update_contact(
    db: Session, email: Email, update_data: dict, metrics: Optional[Dict]
) -> None:
    """Update an existing contact using a sparse update dictionary"""
    email_id = email.email_id

    if "email" in update_data:
        _update_orm(email, update_data["email"])

    simple_groups: Dict[
        str, Tuple[Callable[[Session, UUID4, Any], Optional[Base]], Type[Any]]
    ] = {
        "amo": (create_amo, AddOnsInSchema),
        "fxa": (create_fxa, FirefoxAccountsInSchema),
        "mofo": (create_mofo, MozillaFoundationInSchema),
    }
    for group_name, (creator, schema) in simple_groups.items():
        if group_name in update_data:
            existing = getattr(email, group_name)
            if update_data[group_name] == "DELETE":
                if existing:
                    db.delete(existing)
                    setattr(email, group_name, None)
            else:
                if existing is None:
                    new = creator(db, email_id, schema(**update_data[group_name]))
                    setattr(email, group_name, new)
                else:
                    _update_orm(existing, update_data[group_name])
                    if schema.from_orm(existing).is_default():
                        db.delete(existing)
                        setattr(email, group_name, None)

    update_data = format_legacy_vpn_relay_waitlist_input(
        db, email_id, update_data, dict, metrics
    )

    if "newsletters" in update_data:
        if update_data["newsletters"] == "UNSUBSCRIBE":
            for newsletter in getattr(email, "newsletters", []):
                _update_orm(newsletter, {"subscribed": False})
        else:
            existing = {}
            for newsletter in getattr(email, "newsletters", []):
                existing[newsletter.name] = newsletter
            for nl_update in update_data["newsletters"]:
                if nl_update["name"] in existing:
                    _update_orm(existing[nl_update["name"]], nl_update)
                elif nl_update.get("subscribed", True):
                    new = create_newsletter(
                        db, email_id, NewsletterInSchema(**nl_update)
                    )
                    email.newsletters.append(new)

    existing = {}
    for waitlist in email.waitlists:
        existing[waitlist.name] = waitlist

    if "waitlists" in update_data:
        if update_data["waitlists"] == "UNSUBSCRIBE":
            for waitlist_orm in existing.values():
                _update_orm(waitlist_orm, {"subscribed": False})
        else:
            for wl_update in update_data["waitlists"]:
                if wl_update["name"] in existing:
                    waitlist_orm = existing[wl_update["name"]]
                    # Update the Waitlist ORM object
                    _update_orm(waitlist_orm, wl_update)
                elif wl_update.get("subscribed", True):
                    new = create_waitlist(db, email_id, WaitlistInSchema(**wl_update))
                    email.waitlists.append(new)

    # On any PATCH event, the central/email table's time is updated as well.
    _update_orm(email, {"update_timestamp": datetime.now(timezone.utc)})


def create_api_client(db: Session, api_client: ApiClientSchema, secret):
    hashed_secret = hash_password(secret)
    db_api_client = ApiClient(hashed_secret=hashed_secret, **api_client.dict())
    db.add(db_api_client)


def get_api_client_by_id(db: Session, client_id: str):
    return db.query(ApiClient).filter(ApiClient.client_id == client_id).one_or_none()


def get_active_api_client_ids(db: Session) -> List[str]:
    rows = (
        db.query(ApiClient)
        .filter(ApiClient.enabled.is_(True))
        .options(load_only("client_id"))
        .order_by("client_id")
        .all()
    )
    return [row.client_id for row in rows]


StripeModel = TypeVar("StripeModel", bound=StripeBase)
StripeCreateSchema = TypeVar("StripeCreateSchema", bound=BaseModel)


def _create_stripe(
    model: Type[StripeModel],
    schema: Type[StripeCreateSchema],
    db: Session,
    data: StripeCreateSchema,
) -> StripeModel:
    """Create a Stripe Model."""
    db_obj = model(**data.dict())
    db.add(db_obj)
    return db_obj


create_stripe_customer = partial(
    _create_stripe, StripeCustomer, StripeCustomerCreateSchema
)
create_stripe_invoice = partial(
    _create_stripe, StripeInvoice, StripeInvoiceCreateSchema
)
create_stripe_invoice_line_item = partial(
    _create_stripe, StripeInvoiceLineItem, StripeInvoiceLineItemCreateSchema
)
create_stripe_price = partial(_create_stripe, StripePrice, StripePriceCreateSchema)
create_stripe_subscription = partial(
    _create_stripe, StripeSubscription, StripeSubscriptionCreateSchema
)
create_stripe_subscription_item = partial(
    _create_stripe, StripeSubscriptionItem, StripeSubscriptionItemCreateSchema
)


def _get_stripe(
    model: Type[StripeModel],
    db_session: Session,
    stripe_id: str,
    for_update: bool = False,
) -> Optional[StripeModel]:
    """
    Get a Stripe object by its ID, or None if not found.

    If for_update is True (default False), the row will be locked for update.
    """
    query = db_session.query(model)
    if for_update:
        query = query.with_for_update()
    return cast(
        Optional[StripeModel], query.filter(model.stripe_id == stripe_id).one_or_none()
    )


get_stripe_customer_by_stripe_id = partial(_get_stripe, StripeCustomer)
get_stripe_invoice_by_stripe_id = partial(_get_stripe, StripeInvoice)
get_stripe_invoice_line_item_by_stripe_id = partial(_get_stripe, StripeInvoiceLineItem)
get_stripe_price_by_stripe_id = partial(_get_stripe, StripePrice)
get_stripe_subscription_by_stripe_id = partial(_get_stripe, StripeSubscription)
get_stripe_subscription_item_by_stripe_id = partial(_get_stripe, StripeSubscriptionItem)


def get_stripe_customer_by_fxa_id(
    db_session: Session,
    fxa_id: str,
    for_update: bool = False,
) -> Optional[StripeCustomer]:
    """
    Get a StripeCustomer by FxA ID, or None if not found.

    If for_update is True (default False), the row will be locked for update.
    """
    query = db_session.query(StripeCustomer)
    if for_update:
        query = query.with_for_update()
    obj = query.filter(StripeCustomer.fxa_id == fxa_id).one_or_none()
    return cast(Optional[StripeCustomer], obj)


def get_all_acoustic_fields(dbsession: Session, tablename: Optional[str] = None):
    query = dbsession.query(AcousticField).order_by(
        asc(AcousticField.tablename), asc(AcousticField.field)
    )
    if tablename:
        query = query.filter_by(tablename=tablename)
    return query.all()


def create_acoustic_field(dbsession: Session, tablename: str, field: str):
    row = AcousticField(tablename=tablename, field=field)
    dbsession.merge(row)
    dbsession.commit()
    return row


def delete_acoustic_field(dbsession: Session, tablename: str, field: str):
    row = (
        dbsession.query(AcousticField)
        .filter_by(tablename=tablename, field=field)
        .one_or_none()
    )
    if row is None:
        return None
    dbsession.delete(row)
    dbsession.commit()
    return row


def get_all_acoustic_newsletters_mapping(dbsession):
    return dbsession.query(AcousticNewsletterMapping).all()


def create_acoustic_newsletters_mapping(dbsession, source, destination):
    row = AcousticNewsletterMapping(source=source, destination=destination)
    # This will fail if the mapping already exists.
    dbsession.add(row)
    dbsession.commit()
    return row


def delete_acoustic_newsletters_mapping(dbsession, source):
    row = (
        dbsession.query(AcousticNewsletterMapping)
        .filter(AcousticNewsletterMapping.source == source)
        .one_or_none()
    )
    if not row:
        return None
    dbsession.delete(row)
    dbsession.commit()
    return row


def get_contacts_from_newsletter(dbsession, newsletter_name):
    entries = (
        dbsession.query(Newsletter)
        .options(joinedload(Newsletter.email))
        .filter(Newsletter.name == newsletter_name, Newsletter.subscribed.is_(True))
        .all()
    )
    return entries


def get_contacts_from_waitlist(dbsession, waitlist_name):
    entries = (
        dbsession.query(Waitlist)
        .options(joinedload(Waitlist.email))
        .filter(Waitlist.name == waitlist_name)
        .all()
    )
    return entries<|MERGE_RESOLUTION|>--- conflicted
+++ resolved
@@ -494,7 +494,6 @@
 def create_or_update_waitlists(
     db: Session, email_id: UUID4, waitlists: List[WaitlistInSchema]
 ):
-<<<<<<< HEAD
     # Start by deleting the existing waitlists that are not specified as input.
     # We delete instead of set subscribed=False, because we want an idempotent
     # round-trip of PUT/GET at the API level.
@@ -509,12 +508,9 @@
         synchronize_session=False
     )
     waitlists_to_upsert = [
-        UpdatedWaitlistInSchema(**waitlist.dict()) for waitlist in waitlists
+        WaitlistInSchema(**waitlist.dict()) for waitlist in waitlists
     ]
     if waitlists_to_upsert:
-=======
-    if waitlists:
->>>>>>> 854ba452
         stmt = insert(Waitlist).values(
             [{"email_id": email_id, **wl.dict()} for wl in waitlists]
         )
