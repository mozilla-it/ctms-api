--- conflicted
+++ resolved
@@ -127,100 +127,9 @@
     )
 
 
-<<<<<<< HEAD
-def validate_waitlist_fields(name: Optional[str], fields: dict):
-    """
-    This is the only place where specific code has
-    to be added for custom validation of extra waitlist
-    fields.
-    In the future, a JSON schema for each waitlist could be put in the database instead.
-    """
-    if name == "relay":
-
-        class RelayFieldsSchema(ComparableBase):
-            geo: Optional[str] = CountryField()
-
-            class Config:
-                extra = "forbid"
-
-        RelayFieldsSchema(**fields)
-
-    elif name == "vpn":
-
-        class VPNFieldsSchema(ComparableBase):
-            geo: Optional[str] = CountryField()
-            platform: Optional[str] = PlatformField()
-
-            class Config:
-                extra = "forbid"
-
-        VPNFieldsSchema(**fields)
-
-    else:
-        # Default schema for any waitlist.
-        # Only the known fields are validated. Any extra field would
-        # be accepted as is.
-        # This should allow us to onboard most waitlists without specific
-        # code change and service redeployment.
-        class DefaultFieldsSchema(ComparableBase):
-            geo: Optional[str] = CountryField()
-            platform: Optional[str] = PlatformField()
-
-        DefaultFieldsSchema(**fields)
-
-
 class RelayWaitlistSchema(ComparableBase):
     """
     The Mozilla Relay Waitlist schema for the read-only `relay_waitlist` field.
-=======
-def validate_waitlist_newsletters(
-    contact: Union["ContactInBase", "ContactPatchSchema"]
-):
-    """
-    This helper validates that when subscribing to `relay-*-waitlist`
-    newsletters, the country is provided.
-    # TODO waitlist: remove once Basket leverages the `waitlists` field.
-    """
-    if not contact.newsletters:
-        return contact
-
-    if not isinstance(contact.newsletters, list):
-        return contact
-
-    relay_newsletter_found = False
-    for newsletter in contact.newsletters:
-        if newsletter.subscribed and newsletter.name.startswith("relay-"):
-            relay_newsletter_found = True
-            break
-
-    if not relay_newsletter_found:
-        return contact
-
-    # If specified using the legacy `relay_waitlist`
-    relay_country = None
-    relay_waitlist = contact.relay_waitlist
-    if relay_waitlist and relay_waitlist != "DELETE":
-        relay_country = relay_waitlist.geo
-    elif hasattr(contact, "waitlists"):
-        # If specified using the `waitlists` field (unlikely, but in our tests we do)
-        if isinstance(contact.waitlists, list):
-            for waitlist in contact.waitlists:
-                if waitlist.name == "relay":
-                    relay_country = waitlist.fields.get("geo")
-
-    # Relay country not specified, check if a relay newsletter is being subscribed.
-    if not relay_country:
-        raise ValueError("Relay country missing")
-
-    return contact
-
-
-class RelayWaitlistBase(ComparableBase):
-    """
-    The Mozilla Relay Waitlist schema.
-
-    TODO waitlist: remove once Basket leverages the `waitlists` field.
->>>>>>> 0b39d3d3
     """
 
     geo: Optional[str] = Field(
@@ -252,15 +161,4 @@
         ),
         examples=["ios,mac"],
     )
-<<<<<<< HEAD
-
-    class Config:
-        orm_mode = True
-=======
-    model_config = ConfigDict(from_attributes=True)
-
-
-# No need to change anything, just extend if you want to
-VpnWaitlistInSchema = VpnWaitlistBase
-VpnWaitlistSchema = VpnWaitlistBase
->>>>>>> 0b39d3d3
+    model_config = ConfigDict(from_attributes=True)