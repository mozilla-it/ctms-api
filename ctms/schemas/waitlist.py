--- conflicted
+++ resolved
@@ -127,53 +127,7 @@
     )
 
 
-<<<<<<< HEAD
 class RelayWaitlistSchema(ComparableBase):
-=======
-def validate_waitlist_newsletters(
-    contact: Union["ContactInBase", "ContactPatchSchema"],
-):
-    """
-    This helper validates that when subscribing to `relay-*-waitlist`
-    newsletters, the country is provided.
-    # TODO waitlist: remove once Basket leverages the `waitlists` field.
-    """
-    if not contact.newsletters:
-        return contact
-
-    if not isinstance(contact.newsletters, list):
-        return contact
-
-    relay_newsletter_found = False
-    for newsletter in contact.newsletters:
-        if newsletter.subscribed and newsletter.name.startswith("relay-"):
-            relay_newsletter_found = True
-            break
-
-    if not relay_newsletter_found:
-        return contact
-
-    # If specified using the legacy `relay_waitlist`
-    relay_country = None
-    relay_waitlist = contact.relay_waitlist
-    if relay_waitlist and relay_waitlist != "DELETE":
-        relay_country = relay_waitlist.geo
-    elif hasattr(contact, "waitlists"):
-        # If specified using the `waitlists` field (unlikely, but in our tests we do)
-        if isinstance(contact.waitlists, list):
-            for waitlist in contact.waitlists:
-                if waitlist.name == "relay":
-                    relay_country = waitlist.fields.get("geo")
-
-    # Relay country not specified, check if a relay newsletter is being subscribed.
-    if not relay_country:
-        raise ValueError("Relay country missing")
-
-    return contact
-
-
-class RelayWaitlistBase(ComparableBase):
->>>>>>> e2e43803
     """
     The Mozilla Relay Waitlist schema for the read-only `relay_waitlist` field.
     """
