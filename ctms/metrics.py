"""Prometheus metrics for instrumentation and monitoring."""

from itertools import product
from typing import Any, Type, cast

from fastapi import FastAPI
from fastapi.security import HTTPBasic
from prometheus_client import CollectorRegistry, Counter, Gauge, Histogram
from prometheus_client.utils import INF
from sqlalchemy.orm import Session
from starlette.routing import Route

from ctms.auth import OAuth2ClientCredentials
from ctms.crud import get_active_api_client_ids

METRICS_PARAMS: dict[
    str, tuple[Type[Counter] | Type[Histogram] | type[Gauge], dict]
] = {
    "requests": (
        Counter,
        {
            "name": "ctms_requests_total",
            "documentation": "Total count of requests by method, path, status code, and status code family.",
            "labelnames": [
                "method",
                "path_template",
                "status_code",
                "status_code_family",
            ],
        },
    ),
    "requests_duration": (
        Histogram,
        {
            "name": "ctms_requests_duration_seconds",
            "documentation": "Histogram of requests processing time by path (in seconds)",
            "labelnames": ["method", "path_template", "status_code_family"],
            "buckets": (0.01, 0.05, 0.1, 0.5, 1, 5, 10, INF),
        },
    ),
    "api_requests": (
        Counter,
        {
            "name": "ctms_api_requests_total",
            "documentation": "Total count of API requests by method, path, client ID, and status code family",
            "labelnames": [
                "method",
                "path_template",
                "client_id",
                "status_code_family",
            ],
        },
    ),
<<<<<<< HEAD
    "pending_acoustic_sync": (
        Counter,
        {
            "name": "ctms_pending_acoustic_sync_total",
            "documentation": "Total count of contacts added to Acoustic sync backlog",
=======
    "legacy_waitlists_requests": (
        Counter,
        {
            "name": "ctms_legacy_waitlists_requests_total",
            "documentation": "Total count of API calls that use the legacy waitlists format",
>>>>>>> 0b39d3d3
        },
    ),
    "contacts": (
        Gauge,
        {
            "name": "ctms_contacts_total",
            "documentation": "Total count of contacts in the database",
        },
    ),
}

# We could use the default prometheus_client.REGISTRY, but it makes tests
# easier to write if it is possible to replace the registry with a fresh one.
METRICS_REGISTRY = CollectorRegistry()
METRICS = None


def set_metrics(metrics: Any) -> None:
    global METRICS  # pylint: disable=global-statement
    METRICS = metrics


# pylint: disable-next=unnecessary-lambda-assignment
get_metrics_registry = lambda: METRICS_REGISTRY
get_metrics = lambda: METRICS  # pylint: disable=unnecessary-lambda-assignment

oauth2_scheme = OAuth2ClientCredentials(tokenUrl="token")
token_scheme = HTTPBasic(auto_error=False)


def init_metrics(registry: CollectorRegistry) -> dict[str, Counter | Histogram | Gauge]:
    """Initialize the metrics with the registry."""
    metrics = {}
    for name, init_bits in METRICS_PARAMS.items():
        metric_type, params = init_bits
        metrics[name] = metric_type(registry=registry, **params)
    return metrics


def init_metrics_labels(
    dbsession: Session, app: FastAPI, metrics: dict[str, Counter | Histogram]
) -> None:
    """Create the initial metric combinations."""
    openapi = app.openapi()
    client_ids = get_active_api_client_ids(dbsession) or ["none"]
    request_metric = metrics["requests"]
    timing_metric = metrics["requests_duration"]
    api_request_metric = metrics["api_requests"]
    for route in app.routes:
        assert isinstance(route, Route)
        route = cast(Route, route)  # Route defines.methods and .path_format
        methods = list(route.methods)
        path = route.path_format

        api_spec = openapi["paths"].get(path)
        is_api = False
        if api_spec:
            status_codes = []
            for method_lower, mspec in api_spec.items():
                if method_lower.upper() in methods:
                    status_codes.extend(
                        [int(code) for code in list(mspec.get("responses", [200]))]
                    )
                    is_api |= "security" in mspec
        elif path == "/":
            status_codes = [307]
        else:
            status_codes = [200]
        status_code_families = sorted({str(code)[0] + "xx" for code in status_codes})

        for combo in product(methods, status_codes):
            method, status_code = combo
            status_code_family = str(status_code)[0] + "xx"
            request_metric.labels(method, path, status_code, status_code_family)
        for time_combo in product(methods, status_code_families):
            method, status_code_family = time_combo
            timing_metric.labels(method, path, status_code_family)
        if is_api:
            for api_combo in product(methods, status_code_families):
                method, status_code_family = api_combo
                for client_id in client_ids:
                    api_request_metric.labels(
                        method, path, client_id, status_code_family
                    )


def emit_response_metrics(
    context: dict[str, Any], metrics: dict[str, Counter | Histogram]
) -> None:
    """Emit metrics for a response."""
    if not metrics:
        return

    path_template = context.get("path_template")
    if not path_template:
        # If no path_template, then it is not a known route, probably a 404.
        # Don't emit a metric, which will add noise to data
        return

    method = context["method"]
    duration_s = context["duration_s"]
    status_code = context["status_code"]
    status_code_family = str(status_code)[0] + "xx"

    counter = cast(Counter, metrics["requests"])
    counter.labels(
        method=method,
        path_template=path_template,
        status_code=status_code,
        status_code_family=status_code_family,
    ).inc()

    histogram = cast(Histogram, metrics["requests_duration"])
    histogram.labels(
        method=method,
        path_template=path_template,
        status_code_family=status_code_family,
    ).observe(duration_s)

    client_id = context.get("client_id")
    if client_id:
        counter = cast(Counter, metrics["api_requests"])
        counter.labels(
            method=method,
            path_template=path_template,
            client_id=client_id,
            status_code_family=status_code_family,
        ).inc()<|MERGE_RESOLUTION|>--- conflicted
+++ resolved
@@ -49,21 +49,6 @@
                 "client_id",
                 "status_code_family",
             ],
-        },
-    ),
-<<<<<<< HEAD
-    "pending_acoustic_sync": (
-        Counter,
-        {
-            "name": "ctms_pending_acoustic_sync_total",
-            "documentation": "Total count of contacts added to Acoustic sync backlog",
-=======
-    "legacy_waitlists_requests": (
-        Counter,
-        {
-            "name": "ctms_legacy_waitlists_requests_total",
-            "documentation": "Total count of API calls that use the legacy waitlists format",
->>>>>>> 0b39d3d3
         },
     ),
     "contacts": (
