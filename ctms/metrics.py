--- conflicted
+++ resolved
@@ -58,15 +58,6 @@
             "documentation": "Total count of contacts added to Acoustic sync backlog",
         },
     ),
-<<<<<<< HEAD
-=======
-    "legacy_waitlists_requests": (
-        Counter,
-        {
-            "name": "ctms_legacy_waitlists_requests_total",
-            "documentation": "Total count of API calls that use the legacy waitlists format",
-        },
-    ),
     "contacts": (
         Gauge,
         {
@@ -74,7 +65,6 @@
             "documentation": "Total count of contacts in the database",
         },
     ),
->>>>>>> 7ef75936
 }
 
 # We could use the default prometheus_client.REGISTRY, but it makes tests
