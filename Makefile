--- conflicted
+++ resolved
@@ -89,15 +89,10 @@
 	rm creds.json
 
 .PHONY: integration-test
-<<<<<<< HEAD
 integration-test: .env.tests
-	${DOCKER_COMPOSE} --profile integration-test up --wait basket
-=======
-integration-test: .env setup $(INSTALL_STAMP)
 	echo "Starting containers..."
 	${DOCKER_COMPOSE} --profile integration-test up --force-recreate --wait basket
 	echo "Start test suite..."
->>>>>>> cfbb5bfa
 	bin/integration-test.sh
 	echo "Done."
 ifneq (1, ${MK_KEEP_DOCKER_UP})
