"""pytest fixtures for the CTMS app"""
import json
import os.path
from datetime import datetime, timezone
from glob import glob
from time import mktime
from typing import Callable, Optional
from unittest import mock
from uuid import UUID

import pytest
from alembic import command as alembic_command
from alembic import config as alembic_config
from fastapi.testclient import TestClient
from prometheus_client import CollectorRegistry
from pydantic import PostgresDsn
from pytest_factoryboy import register
from sqlalchemy import create_engine, event
from sqlalchemy_utils.functions import create_database, database_exists, drop_database

from ctms import schemas
from ctms.app import app, get_api_client, get_db, get_metrics
from ctms.background_metrics import BackgroundMetricService
from ctms.config import Settings
from ctms.crud import (
    create_api_client,
    create_contact,
    get_all_acoustic_fields,
    get_all_acoustic_newsletters_mapping,
    get_amo_by_email_id,
    get_contacts_by_any_id,
    get_fxa_by_email_id,
    get_mofo_by_email_id,
    get_newsletters_by_email_id,
    get_waitlists_by_email_id,
)
from ctms.database import ScopedSessionLocal, SessionLocal
from ctms.schemas import ApiClientSchema, ContactSchema
from tests import factories
from tests.data import fake_stripe_id

MY_FOLDER = os.path.dirname(__file__)
TEST_FOLDER = os.path.dirname(MY_FOLDER)
APP_FOLDER = os.path.dirname(TEST_FOLDER)

# Common test cases to use in parameterized tests
# List of tuples comprised of name fixture name (defined below) and fields to
# be overwritten, if any
SAMPLE_CONTACT_PARAMS = [
    ("minimal_contact_data", set()),
    ("maximal_contact_data", set()),
    ("example_contact_data", set()),
    ("to_add_contact_data", set()),
    ("simple_default_contact_data", {"amo"}),
    ("default_newsletter_contact_data", {"newsletters"}),
]

FAKE_STRIPE_CUSTOMER_ID = fake_stripe_id("cus", "customer")
FAKE_STRIPE_INVOICE_ID = fake_stripe_id("in", "invoice")
FAKE_STRIPE_PRICE_ID = fake_stripe_id("price", "price")
FAKE_STRIPE_SUBSCRIPTION_ID = fake_stripe_id("sub", "subscription")


def _gather_examples(schema_class) -> dict[str, str]:
    """Gather the examples from a schema definition"""
    examples = {}
    for key, props in schema_class.schema()["properties"].items():
        if "example" in props:
            examples[key] = props["example"]
    return examples


def unix_timestamp(the_time: Optional[datetime] = None) -> int:
    """Create a UNIX timestamp from a datetime or now"""
    the_time = the_time or datetime.now(tz=timezone.utc)
    return int(mktime(the_time.timetuple()))


@pytest.fixture(scope="session")
def engine(pytestconfig):
    """Return a SQLAlchemy engine for a fresh test database."""

    orig_db_url = Settings().db_url
    if orig_db_url.path.endswith("test"):
        # The database ends with test, assume the caller wanted us to use it
        test_db_url = orig_db_url
        drop_db = False
        assert database_exists(test_db_url)
    else:
        # Assume the regular database was passed, create a new test database
        test_db_url = PostgresDsn.build(
            scheme=orig_db_url.scheme,
            user=orig_db_url.user,
            password=orig_db_url.password,
            host=orig_db_url.host,
            port=orig_db_url.port,
            path=orig_db_url.path + "_test",
            query=orig_db_url.query,
            fragment=orig_db_url.fragment,
        )
        drop_db = True
        # (Re)create the test database
        test_db_exists = database_exists(test_db_url)
        if test_db_exists:
            drop_database(test_db_url)
        create_database(test_db_url)

    echo = Settings().log_sqlalchemy or pytestconfig.getoption("verbose") > 2
    test_engine = create_engine(
        test_db_url,
        echo=echo,
        connect_args={"options": "-c timezone=utc"},
    )

    cfg = alembic_config.Config(os.path.join(APP_FOLDER, "alembic.ini"))

    # pylint: disable-next=unsupported-assignment-operation
    cfg.attributes["connection"] = test_engine
    alembic_command.upgrade(cfg, "head")

    yield test_engine
    test_engine.dispose()
    if drop_db:
        drop_database(test_db_url)


@pytest.fixture(scope="session")
def connection(engine):
    """Return a connection to the database that rolls back automatically."""
    conn = engine.connect()
    SessionLocal.configure(bind=conn)
    yield conn
    conn.close()


@pytest.fixture
def dbsession(connection):
    """Return a database session that rolls back.

    Adapted from https://docs.sqlalchemy.org/en/14/orm/session_transaction.html#joining-a-session-into-an-external-transaction-such-as-for-test-suites
    """
    transaction = connection.begin()
    session = ScopedSessionLocal()
    nested = connection.begin_nested()

    # If the application code calls session.commit, it will end the nested
    # transaction. Need to start a new one when that happens.
    @event.listens_for(session, "after_transaction_end")
    def end_savepoint(*args):
        nonlocal nested
        if not nested.is_active:
            nested = connection.begin_nested()

    yield session
    # a nescessary addition to the example in the documentation linked above.
    # Without this, the listener is not removed after each test ends and
    # SQLAlchemy emits warnings:
    #     `SAWarning: nested transaction already deassociated from connection`
    event.remove(session, "after_transaction_end", end_savepoint)
    session.close()
    transaction.rollback()


# Database models
register(factories.models.EmailFactory)
register(factories.models.NewsletterFactory)
register(factories.models.StripeCustomerFactory)
register(factories.models.StripePriceFactory)
register(factories.models.StripeSubscriptionFactory)
register(factories.models.StripeSubscriptionItemFactory)
register(factories.models.WaitlistFactory)
# Stripe REST API payloads
register(factories.stripe.StripeCustomerDataFactory)


@pytest.fixture
def most_minimal_contact(dbsession):
    contact = ContactSchema(
        email=schemas.EmailSchema(
            email_id=UUID("62d8d3c6-95f3-4ed6-b176-7f69acff22f6"),
            primary_email="ctms-most-minimal-user@example.com",
        ),
    )
    create_contact(dbsession, contact.email.email_id, contact, get_metrics())
    dbsession.commit()
    return contact


@pytest.fixture
def minimal_contact_data():
    return ContactSchema(
        email=schemas.EmailSchema(
            basket_token="142e20b6-1ef5-43d8-b5f4-597430e956d7",
            create_timestamp="2014-01-22T15:24:00+00:00",
            email_id=UUID("93db83d4-4119-4e0c-af87-a713786fa81d"),
            mailing_country="us",
            primary_email="ctms-user@example.com",
            sfdc_id="001A000001aABcDEFG",
            update_timestamp="2020-01-22T15:24:00.000+0000",
        ),
        newsletters=[
            {"name": "app-dev"},
            {"name": "maker-party"},
            {"name": "mozilla-foundation"},
            {"name": "mozilla-learning-network"},
        ],
    )


@pytest.fixture
def minimal_contact(minimal_contact_data, dbsession):
    create_contact(
        dbsession,
        minimal_contact_data.email.email_id,
        minimal_contact_data,
        get_metrics(),
    )
    dbsession.commit()
    return minimal_contact_data


@pytest.fixture
def maximal_contact_data():
    return ContactSchema(
        amo=schemas.AddOnsSchema(
            add_on_ids="fanfox,foxfan",
            display_name="#1 Mozilla Fan",
            email_opt_in=True,
            language="fr,en",
            last_login="2020-01-27",
            location="The Inter",
            profile_url="firefox/user/14508209",
            sfdc_id="001A000001aMozFan",
            user=True,
            user_id="123",
            username="Mozilla1Fan",
            create_timestamp="2017-05-12T15:16:00+00:00",
            update_timestamp="2020-01-27T14:25:43+00:00",
        ),
        email=schemas.EmailSchema(
            email_id=UUID("67e52c77-950f-4f28-accb-bb3ea1a2c51a"),
            primary_email="mozilla-fan@example.com",
            basket_token=UUID("d9ba6182-f5dd-4728-a477-2cc11bf62b69"),
            first_name="Fan",
            last_name="of Mozilla",
            mailing_country="ca",
            email_lang="fr",
            sfdc_id="001A000001aMozFan",
            double_opt_in=True,
            unsubscribe_reason="done with this mailing list",
            create_timestamp="2010-01-01T08:04:00+00:00",
            update_timestamp="2020-01-28T14:50:00.000+0000",
        ),
        fxa=schemas.FirefoxAccountsSchema(
            created_date="2019-05-22T08:29:31.906094+00:00",
            fxa_id="611b6788-2bba-42a6-98c9-9ce6eb9cbd34",
            lang="fr,fr-CA",
            primary_email="fxa-firefox-fan@example.com",
            first_service="monitor",
        ),
        mofo=schemas.MozillaFoundationSchema(
            mofo_email_id="195207d2-63f2-4c9f-b149-80e9c408477a",
            mofo_contact_id="5e499cc0-eeb5-4f0e-aae6-a101721874b8",
            mofo_relevant=True,
        ),
        newsletters=[
            schemas.NewsletterSchema(
                name="ambassadors",
                source="https://www.mozilla.org/en-US/contribute/studentambassadors/",
                subscribed=False,
                unsub_reason="Graduated, don't have time for FSA",
            ),
            schemas.NewsletterSchema(
                name="common-voice",
                format="T",
                lang="fr",
                source="https://commonvoice.mozilla.org/fr",
            ),
            schemas.NewsletterSchema(
                name="firefox-accounts-journey",
                source="https://www.mozilla.org/fr/firefox/accounts/",
                lang="fr",
                subscribed=False,
                unsub_reason="done with this mailing list",
            ),
            schemas.NewsletterSchema(name="firefox-os"),
            schemas.NewsletterSchema(name="hubs", lang="fr"),
            schemas.NewsletterSchema(name="mozilla-festival"),
            schemas.NewsletterSchema(name="mozilla-foundation", lang="fr"),
        ],
        waitlists=[
            schemas.WaitlistSchema(
                name="a-software",
                source="https://a-software.mozilla.org/",
                fields={"geo": "fr"},
            ),
            schemas.WaitlistSchema(
                name="relay",
                fields={"geo": "cn"},
            ),
            schemas.WaitlistSchema(
                name="super-product",
                source="https://super-product.mozilla.org/",
                fields={"geo": "fr", "platform": "win64"},
            ),
            schemas.WaitlistSchema(
                name="vpn",
                fields={
                    "geo": "ca",
                    "platform": "windows,android",
                },
            ),
        ],
    )


@pytest.fixture
def maximal_contact(dbsession, maximal_contact_data):
    create_contact(
        dbsession,
        maximal_contact_data.email.email_id,
        maximal_contact_data,
        get_metrics(),
    )
    dbsession.commit()
    return maximal_contact_data


@pytest.fixture
def example_contact_data():
    return ContactSchema(
        amo=schemas.AddOnsSchema(**_gather_examples(schemas.AddOnsSchema)),
        email=schemas.EmailSchema(**_gather_examples(schemas.EmailSchema)),
        fxa=schemas.FirefoxAccountsSchema(
            **_gather_examples(schemas.FirefoxAccountsSchema)
        ),
        newsletters=ContactSchema.schema()["properties"]["newsletters"]["example"],
        waitlists=[
            schemas.WaitlistSchema(**example)
            for example in ContactSchema.schema()["properties"]["waitlists"]["example"]
        ],
    )


@pytest.fixture
def example_contact(dbsession, example_contact_data):
    create_contact(
        dbsession,
        example_contact_data.email.email_id,
        example_contact_data,
        get_metrics(),
    )
    dbsession.commit()
    return example_contact_data


@pytest.fixture
def to_add_contact_data():
    return ContactSchema(
        email=schemas.EmailInSchema(
            basket_token="21aeb466-4003-4c2b-a27e-e6651c13d231",
            email_id=UUID("d1da1c99-fe09-44db-9c68-78a75752574d"),
            mailing_country="us",
            primary_email="ctms-user-to-be-created@example.com",
            sfdc_id="002A000001aBAcDEFA",
        )
    )


@pytest.fixture
def to_add_contact(dbsession, to_add_contact_data):
    create_contact(
        dbsession,
        to_add_contact_data.email.email_id,
        to_add_contact_data,
        get_metrics(),
    )
    dbsession.commit()
    return to_add_contact_data


@pytest.fixture
def simple_default_contact_data():
    return ContactSchema(
        email=schemas.EmailInSchema(
            basket_token="d3a827b5-747c-41c2-8381-59ce9ad63050",
            email_id=UUID("4f98b303-8863-421f-95d3-847cd4d83c9f"),
            mailing_country="us",
            primary_email="with-defaults@example.com",
            sfdc_id="102A000001aBAcDEFA",
        ),
        amo=schemas.AddOnsInSchema(),
    )


@pytest.fixture
def simple_default_contact(dbsession, simple_default_contact_data):
    create_contact(
        dbsession,
        simple_default_contact_data.email.email_id,
        simple_default_contact_data,
        get_metrics(),
    )
    dbsession.commit()
    return simple_default_contact_data


@pytest.fixture
def default_newsletter_contact_data():
    contact = ContactSchema(
        email=schemas.EmailInSchema(
            basket_token="b5487fbf-86ae-44b9-a638-bbb037ce61a6",
            email_id=UUID("dd2bc52c-49e4-4df9-95a8-197d3a7794cd"),
            mailing_country="us",
            primary_email="with-default-newsletter@example.com",
            sfdc_id="102A000001aBAcDEFA",
        ),
        newsletters=[],
    )
    return contact


@pytest.fixture
def default_newsletter_contact(dbsession, default_newsletter_contact_data):
    create_contact(
        dbsession,
        default_newsletter_contact_data.email.email_id,
        default_newsletter_contact_data,
        get_metrics(),
    )
    dbsession.commit()
    return default_newsletter_contact_data


@pytest.fixture
def sample_contacts(minimal_contact, maximal_contact, example_contact):
    return {
        "minimal": (minimal_contact.email.email_id, minimal_contact),
        "maximal": (maximal_contact.email.email_id, maximal_contact),
        "example": (example_contact.email.email_id, example_contact),
    }


@pytest.fixture
def main_acoustic_fields(dbsession):
    records = get_all_acoustic_fields(dbsession, tablename="main")
    return {r.field for r in records}


@pytest.fixture
def acoustic_newsletters_mapping(dbsession):
    records = get_all_acoustic_newsletters_mapping(dbsession)
    return {r.source: r.destination for r in records}


@pytest.fixture
def anon_client(dbsession):
    """A test client with no authorization."""

    def override_get_db():
        yield dbsession

    app.dependency_overrides[get_db] = override_get_db
    yield TestClient(app)
    app.dependency_overrides.pop(get_db, None)


@pytest.fixture
def client(anon_client):
    """A test client that passed a valid OAuth2 token."""

    def test_api_client():
        return ApiClientSchema(
            client_id="test_client", email="test_client@example.com", enabled=True
        )

    app.dependency_overrides[get_api_client] = test_api_client
    yield anon_client
    del app.dependency_overrides[get_api_client]


@pytest.fixture
def settings():
    return Settings()


@pytest.fixture
def client_id_and_secret(dbsession):
    """Return valid OAuth2 client_id and client_secret."""
    api_client = ApiClientSchema(
        client_id="id_db_api_client", email="db_api_client@example.com", enabled=True
    )
    secret = "secret_what_a_weird_random_string"  # pragma: allowlist secret
    create_api_client(dbsession, api_client, secret)
    dbsession.flush()
    return (api_client.client_id, secret)


@pytest.fixture
def post_contact(client, dbsession, request):
    contact_fixture_name, fields_not_written = request.param
    contact_fixture = request.getfixturevalue(contact_fixture_name)
    email_id = contact_fixture.email.email_id

    def _add(
        modifier: Callable[[ContactSchema], ContactSchema] = lambda x: x,
        code: int = 201,
        stored_contacts: int = 1,
        check_redirect: bool = True,
        query_fields: Optional[dict] = None,
        check_written: bool = True,
    ):
        if query_fields is None:
            query_fields = {"primary_email": contact_fixture.email.primary_email}
        sample = contact_fixture.copy(deep=True)
        sample = modifier(sample)
        resp = client.post("/ctms", sample.json())
        assert resp.status_code == code, resp.text
        if check_redirect:
            assert resp.headers["location"] == f"/ctms/{sample.email.email_id}"
        saved = get_contacts_by_any_id(dbsession, **query_fields)
        assert len(saved) == stored_contacts

        # Now make sure that we skip writing default models
        def _check_written(field, getter, result_list=False):
            # We delete this field in one test case so we have to check
            # to see if it is even there
            if hasattr(sample.email, "email_id") and sample.email.email_id is not None:
                written_id = sample.email.email_id
            else:
                written_id = resp.headers["location"].split("/")[-1]
            results = getter(dbsession, written_id)
            if sample.dict().get(field) and code in {200, 201}:
                if field in fields_not_written:
                    if result_list:
                        assert (
                            results == []
                        ), f"{email_id} has field `{field}` but it is _default_ and it should _not_ have been written to db"
                    else:
                        assert (
                            results is None
                        ), f"{email_id} has field `{field}` but it is _default_ and it should _not_ have been written to db"
                else:
                    assert (
                        results
                    ), f"{email_id} has field `{field}` and it should have been written to db"
            else:
                if result_list:
                    assert (
                        results == []
                    ), f"{email_id} does not have field `{field}` and it should _not_ have been written to db"
                else:
                    assert (
                        results is None
                    ), f"{email_id} does not have field `{field}` and it should _not_ have been written to db"

        if check_written:
            _check_written("amo", get_amo_by_email_id)
            _check_written("fxa", get_fxa_by_email_id)
            _check_written("mofo", get_mofo_by_email_id)
            _check_written("newsletters", get_newsletters_by_email_id, result_list=True)
            _check_written("waitlists", get_waitlists_by_email_id, result_list=True)

        # Check that GET returns the same contact
        if code in {200, 201}:
            dbsession.expunge_all()
            get_resp = client.get(resp.headers["location"])
            assert resp.json() == get_resp.json()

        return saved, sample, email_id

    return _add


@pytest.fixture
def put_contact(client, dbsession, request):
    if hasattr(request, "param"):
        contact_fixture_name, fields_not_written = request.param
    else:
        contact_fixture_name = "to_add_contact_data"
        fields_not_written = set()
    contact_fixture = request.getfixturevalue(contact_fixture_name)
    sample_email_id = contact_fixture.email.email_id

    def _add(
        modifier: Callable[[ContactSchema], ContactSchema] = lambda x: x,
        code: int = 201,
        stored_contacts: int = 1,
        query_fields: Optional[dict] = None,
        check_written: bool = True,
        record: Optional[ContactSchema] = None,
        new_default_fields: Optional[set] = None,
    ):
        if record:
            contact = record
        else:
            contact = contact_fixture
        if query_fields is None:
            query_fields = {"primary_email": contact.email.primary_email}
        new_default_fields = new_default_fields or set()
        sample = contact.copy(deep=True)
        sample = modifier(sample)
        resp = client.put(f"/ctms/{sample.email.email_id}", sample.json())
        assert resp.status_code == code, resp.text
        saved = get_contacts_by_any_id(dbsession, **query_fields)
        assert len(saved) == stored_contacts

        # Now make sure that we skip writing default models
        def _check_written(field, getter):
            # We delete this field in one test case so we have to check
            # to see if it is even there
            if hasattr(sample.email, "email_id") and sample.email.email_id is not None:
                written_id = sample.email.email_id
            else:
                written_id = resp.headers["location"].split("/")[-1]
            results = getter(dbsession, written_id)
            if sample.dict().get(field) and code in {200, 201}:
                if field in fields_not_written or field in new_default_fields:
                    assert results is None or (
                        isinstance(results, list) and len(results) == 0
                    ), f"{sample_email_id} has field `{field}` but it is _default_ and it should _not_ have been written to db"
                else:
                    assert (
                        results
                    ), f"{sample_email_id} has field `{field}` and it should have been written to db"
            else:
                assert results is None or (
                    isinstance(results, list) and len(results) == 0
                ), f"{sample_email_id} does not have field `{field}` and it should _not_ have been written to db"

        if check_written:
            _check_written("amo", get_amo_by_email_id)
            _check_written("fxa", get_fxa_by_email_id)
            _check_written("mofo", get_mofo_by_email_id)
            _check_written("newsletters", get_newsletters_by_email_id)
            _check_written("waitlists", get_waitlists_by_email_id)

        # Check that GET returns the same contact
        if code in {200, 201}:
            dbsession.expunge_all()
            get_resp = client.get(f"/ctms/{sample.email.email_id}")
            assert resp.json() == get_resp.json()

        return saved, sample, sample_email_id

    return _add


def pytest_generate_tests(metafunc):
    """Dynamicaly generate fixtures."""

    if "stripe_test_json" in metafunc.fixturenames:
        # Get names of Stripe test JSON files in test/data/stripe
        stripe_data_folder = os.path.join(TEST_FOLDER, "data", "stripe")
        test_paths = glob(os.path.join(stripe_data_folder, "*.json"))
        test_files = [os.path.basename(test_path) for test_path in test_paths]
        metafunc.parametrize("stripe_test_json", test_files, indirect=True)


@pytest.fixture
def stripe_test_json(request):
    """
    Return contents of Stripe test JSON file.

    The filenames are initialized by pytest_generate_tests.
    """
    filename = request.param
    stripe_data_folder = os.path.join(TEST_FOLDER, "data", "stripe")
    sample_filepath = os.path.join(stripe_data_folder, filename)
    with open(sample_filepath, "r", encoding="utf8") as the_file:
        data = json.load(the_file)
    return data


@pytest.fixture
def stripe_price_data():
    return {
        "stripe_id": FAKE_STRIPE_PRICE_ID,
        "stripe_created": datetime(2020, 10, 27, 10, 45, tzinfo=timezone.utc),
        "stripe_product_id": fake_stripe_id("prod", "product"),
        "active": True,
        "currency": "usd",
        "recurring_interval": "month",
        "recurring_interval_count": 1,
        "unit_amount": 999,
    }


@pytest.fixture
def stripe_subscription_data():
    return {
        "stripe_id": FAKE_STRIPE_SUBSCRIPTION_ID,
        "stripe_created": datetime(2021, 9, 27, tzinfo=timezone.utc),
        "stripe_customer_id": FAKE_STRIPE_CUSTOMER_ID,
        "default_source_id": None,
        "default_payment_method_id": None,
        "cancel_at_period_end": False,
        "canceled_at": None,
        "current_period_start": datetime(2021, 10, 27, tzinfo=timezone.utc),
        "current_period_end": datetime(2021, 11, 27, tzinfo=timezone.utc),
        "ended_at": None,
        "start_date": datetime(2021, 9, 27, tzinfo=timezone.utc),
        "status": "active",
    }


@pytest.fixture
def stripe_subscription_item_data():
    return {
        "stripe_id": FAKE_STRIPE_SUBSCRIPTION_ID,
        "stripe_created": datetime(2021, 9, 27, tzinfo=timezone.utc),
        "stripe_subscription_id": FAKE_STRIPE_SUBSCRIPTION_ID,
        "stripe_price_id": FAKE_STRIPE_PRICE_ID,
    }


@pytest.fixture
def stripe_invoice_data():
    return {
        "stripe_id": FAKE_STRIPE_INVOICE_ID,
        "stripe_created": datetime(2021, 10, 28, tzinfo=timezone.utc),
        "stripe_customer_id": FAKE_STRIPE_CUSTOMER_ID,
        "default_source_id": None,
        "default_payment_method_id": None,
        "currency": "usd",
        "total": 1000,
        "status": "open",
    }


@pytest.fixture
def stripe_invoice_line_item_data():
    return {
        "stripe_id": fake_stripe_id("il", "invoice line item"),
        "stripe_price_id": FAKE_STRIPE_PRICE_ID,
        "stripe_invoice_id": FAKE_STRIPE_INVOICE_ID,
        "stripe_subscription_id": FAKE_STRIPE_SUBSCRIPTION_ID,
        "stripe_subscription_item_id": fake_stripe_id("si", "subscription_item"),
        "stripe_type": "subscription",
        "amount": 1000,
        "currency": "usd",
    }


@pytest.fixture
def raw_stripe_price_data(stripe_price_data):
    """Return minimal Stripe price data."""
    return {
        "id": stripe_price_data["stripe_id"],
        "object": "price",
        "created": unix_timestamp(stripe_price_data["stripe_created"]),
        "product": stripe_price_data["stripe_product_id"],
        "active": stripe_price_data["active"],
        "currency": stripe_price_data["currency"],
        "recurring": {
            "interval": stripe_price_data["recurring_interval"],
            "interval_count": stripe_price_data["recurring_interval_count"],
        },
        "unit_amount": stripe_price_data["unit_amount"],
    }


@pytest.fixture
def raw_stripe_subscription_data(
    stripe_subscription_data, stripe_subscription_item_data, raw_stripe_price_data
):
    """Return minimal Stripe subscription data."""
    return {
        "id": stripe_subscription_data["stripe_id"],
        "object": "subscription",
        "created": unix_timestamp(stripe_subscription_data["stripe_created"]),
        "customer": stripe_subscription_data["stripe_customer_id"],
        "cancel_at_period_end": stripe_subscription_data["cancel_at_period_end"],
        "canceled_at": stripe_subscription_data["canceled_at"],
        "current_period_start": unix_timestamp(
            stripe_subscription_data["current_period_start"]
        ),
        "current_period_end": unix_timestamp(
            stripe_subscription_data["current_period_end"]
        ),
        "ended_at": stripe_subscription_data["ended_at"],
        "start_date": unix_timestamp(stripe_subscription_data["start_date"]),
        "status": stripe_subscription_data["status"],
        "default_source": stripe_subscription_data["default_source_id"],
        "default_payment_method": stripe_subscription_data["default_payment_method_id"],
        "items": {
            "object": "list",
            "total_count": 1,
            "has_more": False,
            "url": f"/v1/subscription_items?subscription={stripe_subscription_data['stripe_id']}",
            "data": [
                {
                    "id": stripe_subscription_item_data["stripe_id"],
                    "object": "subscription_item",
                    "created": unix_timestamp(
                        stripe_subscription_item_data["stripe_created"]
                    ),
                    "subscription": stripe_subscription_item_data[
                        "stripe_subscription_id"
                    ],
                    "price": raw_stripe_price_data,
                }
            ],
        },
    }


@pytest.fixture
def raw_stripe_invoice_data(
    raw_stripe_price_data, stripe_invoice_data, stripe_invoice_line_item_data
):
    """Return minimal Stripe invoice data."""
    return {
        "id": stripe_invoice_data["stripe_id"],
        "object": "invoice",
        "created": unix_timestamp(stripe_invoice_data["stripe_created"]),
        "customer": stripe_invoice_data["stripe_customer_id"],
        "currency": stripe_invoice_data["currency"],
        "total": stripe_invoice_data["total"],
        "default_source": stripe_invoice_data["default_source_id"],
        "default_payment_method": stripe_invoice_data["default_payment_method_id"],
        "status": stripe_invoice_data["status"],
        "lines": {
            "object": "list",
            "total_count": 1,
            "has_more": False,
            "url": f"/v1/invoices/{stripe_invoice_data['stripe_id']}/lines",
            "data": [
                {
                    "id": stripe_invoice_line_item_data["stripe_id"],
                    "object": "line_item",
                    "type": stripe_invoice_line_item_data["stripe_type"],
                    "subscription": stripe_invoice_line_item_data[
                        "stripe_subscription_id"
                    ],
                    "subscription_item": stripe_invoice_line_item_data[
                        "stripe_subscription_item_id"
                    ],
                    "price": raw_stripe_price_data,
                    "amount": stripe_invoice_line_item_data["amount"],
                    "currency": stripe_invoice_line_item_data["currency"],
                }
            ],
        },
    }


@pytest.fixture
<<<<<<< HEAD
=======
def contact_with_stripe_subscription(
    dbsession,
    example_contact,
    stripe_customer_factory,
    stripe_price_data,
    stripe_subscription_data,
    stripe_subscription_item_data,
):
    stripe_customer = stripe_customer_factory(
        stripe_id=FAKE_STRIPE_CUSTOMER_ID, fxa_id=example_contact.fxa.fxa_id
    )
    create_stripe_price(dbsession, StripePriceCreateSchema(**stripe_price_data))
    create_stripe_subscription(
        dbsession, StripeSubscriptionCreateSchema(**stripe_subscription_data)
    )
    create_stripe_subscription_item(
        dbsession,
        StripeSubscriptionItemCreateSchema(
            **stripe_subscription_item_data,
        ),
    )
    dbsession.commit()

    contact = get_contact_by_email_id(dbsession, stripe_customer.email.email_id)
    return contact


@pytest.fixture
>>>>>>> 7323dab1
def background_metric_service():
    """Return a BackgroundMetricService with push_to_gateway mocked."""
    service = BackgroundMetricService(CollectorRegistry(), "https://push.example.com")
    with mock.patch("ctms.background_metrics.BackgroundMetricService.push_to_gateway"):
        yield service<|MERGE_RESOLUTION|>--- conflicted
+++ resolved
@@ -846,37 +846,6 @@
 
 
 @pytest.fixture
-<<<<<<< HEAD
-=======
-def contact_with_stripe_subscription(
-    dbsession,
-    example_contact,
-    stripe_customer_factory,
-    stripe_price_data,
-    stripe_subscription_data,
-    stripe_subscription_item_data,
-):
-    stripe_customer = stripe_customer_factory(
-        stripe_id=FAKE_STRIPE_CUSTOMER_ID, fxa_id=example_contact.fxa.fxa_id
-    )
-    create_stripe_price(dbsession, StripePriceCreateSchema(**stripe_price_data))
-    create_stripe_subscription(
-        dbsession, StripeSubscriptionCreateSchema(**stripe_subscription_data)
-    )
-    create_stripe_subscription_item(
-        dbsession,
-        StripeSubscriptionItemCreateSchema(
-            **stripe_subscription_item_data,
-        ),
-    )
-    dbsession.commit()
-
-    contact = get_contact_by_email_id(dbsession, stripe_customer.email.email_id)
-    return contact
-
-
-@pytest.fixture
->>>>>>> 7323dab1
 def background_metric_service():
     """Return a BackgroundMetricService with push_to_gateway mocked."""
     service = BackgroundMetricService(CollectorRegistry(), "https://push.example.com")
