import datetime
from unittest import mock
from unittest.mock import MagicMock
from uuid import UUID

import pytest
from structlog.testing import capture_logs

from ctms import acoustic_service
from ctms.acoustic_service import transform_field_for_acoustic
from ctms.crud import get_contact_by_email_id, get_newsletters_by_email_id
from ctms.schemas.contact import ContactSchema

CTMS_ACOUSTIC_MAIN_TABLE_ID = "1"
CTMS_ACOUSTIC_NEWSLETTER_TABLE_ID = "9"
CTMS_ACOUSTIC_PRODUCT_TABLE_ID = "10"
CTMS_ACOUSTIC_WAITLIST_TABLE_ID = "11"


@pytest.fixture
def acoustic_client():
    ctms_acoustic_client_id = "CLIENT"
    ctms_acoustic_client_secret = "SECRET"
    ctms_acoustic_refresh_token = "REFRESH"
    with mock.patch("ctms.acoustic_service.Acoustic"):
        yield acoustic_service.Acoustic(
            client_id=ctms_acoustic_client_id,
            client_secret=ctms_acoustic_client_secret,
            refresh_token=ctms_acoustic_refresh_token,
            server_number=6,
            timeout=1.0,
        )


@pytest.fixture
def base_ctms_acoustic_service(acoustic_client):
    with mock.patch("ctms.acoustic_service.Acoustic"):
        yield acoustic_service.CTMSToAcousticService(
            acoustic_client=acoustic_client,
            acoustic_main_table_id=CTMS_ACOUSTIC_MAIN_TABLE_ID,
            acoustic_newsletter_table_id=CTMS_ACOUSTIC_NEWSLETTER_TABLE_ID,
            acoustic_waitlist_table_id=CTMS_ACOUSTIC_WAITLIST_TABLE_ID,
            acoustic_product_table_id=CTMS_ACOUSTIC_PRODUCT_TABLE_ID,
        )


@pytest.fixture
def metrics_ctms_acoustic_service(acoustic_client, background_metric_service):
    with mock.patch("ctms.acoustic_service.Acoustic"):
        yield acoustic_service.CTMSToAcousticService(
            acoustic_client=acoustic_client,
            acoustic_main_table_id=CTMS_ACOUSTIC_MAIN_TABLE_ID,
            acoustic_newsletter_table_id=CTMS_ACOUSTIC_NEWSLETTER_TABLE_ID,
            acoustic_waitlist_table_id=CTMS_ACOUSTIC_WAITLIST_TABLE_ID,
            acoustic_product_table_id=CTMS_ACOUSTIC_PRODUCT_TABLE_ID,
            metric_service=background_metric_service,
        )


def test_base_service_creation(base_ctms_acoustic_service):
    assert base_ctms_acoustic_service is not None


def test_ctms_to_acoustic_no_product(
    base_ctms_acoustic_service,
    minimal_contact,
    maximal_contact,
    example_contact,
    main_acoustic_fields,
    waitlist_acoustic_fields,
    acoustic_newsletters_mapping,
):
    for i, contact in enumerate([minimal_contact, maximal_contact, example_contact]):
        assert len(contact.products) == 0
        _, _, _, products = base_ctms_acoustic_service.convert_ctms_to_acoustic(
            contact,
            main_acoustic_fields,
            waitlist_acoustic_fields,
            acoustic_newsletters_mapping,
        )
        assert len(products) == 0, f"{i + 1}/3: no products in contact."


def test_ctms_to_acoustic_newsletters(
    dbsession,
    base_ctms_acoustic_service,
    email_factory,
    main_acoustic_fields,
<<<<<<< HEAD
):
    email = email_factory(newsletters=5)
    email.newsletters[2].subscribed = False
    email.newsletters[2].unsub_reason = "not interested"
    dbsession.commit()

    contact = ContactSchema.from_email(email)

    acoustic_newsletters_mapping = {
        contact.newsletters[0].name: "sub_column_1",
        contact.newsletters[1].name: "sub_column_2",
        contact.newsletters[2].name: "sub_column_3",
    }

    (main, newsletter_rows, _) = base_ctms_acoustic_service.convert_ctms_to_acoustic(
        contact, main_acoustic_fields, acoustic_newsletters_mapping
=======
    waitlist_acoustic_fields,
    acoustic_newsletters_mapping,
):
    main, newsletters, _, _ = base_ctms_acoustic_service.convert_ctms_to_acoustic(
        minimal_contact,
        main_acoustic_fields,
        waitlist_acoustic_fields,
        acoustic_newsletters_mapping,
>>>>>>> 1de2740a
    )

    # As many records in the newsletters relation table as in contact
    assert len(newsletter_rows) == len(contact.newsletters)
    # `newsletter_name` for all names
    assert sorted(nl["newsletter_name"] for nl in newsletter_rows) == sorted(
        nl.name for nl in contact.newsletters
    )
    # `email_id` column
    assert all(nl["email_id"] == str(contact.email.email_id) for nl in newsletter_rows)
    # `source` column
    assert sorted(nl["newsletter_source"] for nl in newsletter_rows) == sorted(
        nl.source for nl in contact.newsletters
    )
    # `subscribed` column
    assert newsletter_rows[1]["subscribed"]
    assert not newsletter_rows[2]["subscribed"]
    assert newsletter_rows[3]["subscribed"]
    # Newsletters in mapping are marked as subscribed in main table
    assert main["sub_column_1"] == "1"
    assert main["sub_column_2"] == "1"
    assert main["sub_column_3"] == "0"
    # Newsletters not in mapping are listed as skipped
    assert sorted(base_ctms_acoustic_service.context["newsletters_skipped"]) == sorted(
        [
            contact.newsletters[3].name,
            contact.newsletters[4].name,
        ]
    )


def test_ctms_to_acoustic_newsletter_timestamps(
    dbsession,
    base_ctms_acoustic_service,
    minimal_contact,
    main_acoustic_fields,
    waitlist_acoustic_fields,
    acoustic_newsletters_mapping,
):
    # Set timestamps on DB objects.
    newsletters = get_newsletters_by_email_id(dbsession, minimal_contact.email.email_id)
    app_dev_nl = [nl for nl in newsletters if nl.name == "app-dev"][0]
    app_dev_nl.create_timestamp = "1982-05-08T13:20"
    app_dev_nl.update_timestamp = "2023-06-19T12:17"
    dbsession.add(app_dev_nl)
    dbsession.commit()
    # Reload contact from DB.
    minimal_contact = get_contact_by_email_id(dbsession, minimal_contact.email.email_id)

    (_, newsletters_rows, _, _) = base_ctms_acoustic_service.convert_ctms_to_acoustic(
        minimal_contact,
        main_acoustic_fields,
        waitlist_acoustic_fields,
        acoustic_newsletters_mapping,
    )

    app_dev_row = [r for r in newsletters_rows if r["newsletter_name"] == "app-dev"][0]
    assert app_dev_row["create_timestamp"] == "1982-05-08"
    assert app_dev_row["update_timestamp"] == "2023-06-19"


def test_ctms_to_acoustic_waitlists_minimal(
    base_ctms_acoustic_service,
    minimal_contact,
    main_acoustic_fields,
    waitlist_acoustic_fields,
    acoustic_newsletters_mapping,
):
    main, _, _, _ = base_ctms_acoustic_service.convert_ctms_to_acoustic(
        minimal_contact,
        main_acoustic_fields,
        waitlist_acoustic_fields,
        acoustic_newsletters_mapping,
    )
    assert len(minimal_contact.waitlists) == 0
    assert main["vpn_waitlist_geo"] == ""
    assert main["vpn_waitlist_platform"] == ""
    assert main["relay_waitlist_geo"] == ""


def test_ctms_to_acoustic_waitlists_maximal(
    base_ctms_acoustic_service,
    maximal_contact,
    main_acoustic_fields,
    waitlist_acoustic_fields,
    acoustic_newsletters_mapping,
):
    main, _, waitlist_records, _ = base_ctms_acoustic_service.convert_ctms_to_acoustic(
        maximal_contact,
        main_acoustic_fields,
        waitlist_acoustic_fields,
        acoustic_newsletters_mapping,
    )
    assert len(maximal_contact.waitlists) == 4
    assert main["vpn_waitlist_geo"] == "ca"
    assert main["vpn_waitlist_platform"] == "windows,android"
    assert main["relay_waitlist_geo"] == "cn"

    assert [sorted(wl.keys()) for wl in waitlist_records] == (
        len(maximal_contact.waitlists)
        * [
            [
                "create_timestamp",
                "email_id",
                "subscribed",
                "unsub_reason",
                "update_timestamp",
                "waitlist_geo",  # from `waitlist_acoustic_fields`
                "waitlist_name",
                "waitlist_platform",  # ditto
                "waitlist_source",
            ]
        ]
    )

    waitlist_records_by_name = {wl["waitlist_name"]: wl for wl in waitlist_records}
    assert waitlist_records_by_name["vpn"]["email_id"] == str(
        maximal_contact.email.email_id
    )
    assert waitlist_records_by_name["vpn"]["subscribed"]
    assert waitlist_records_by_name["vpn"]["unsub_reason"] == ""
    assert waitlist_records_by_name["vpn"]["waitlist_geo"] == "ca"
    assert waitlist_records_by_name["vpn"]["waitlist_platform"] == "windows,android"
    assert waitlist_records_by_name["a-software"]["waitlist_geo"] == "fr"
    assert waitlist_records_by_name["a-software"]["waitlist_platform"] == ""


def test_ctms_to_acoustic_minimal_fields(
    base_ctms_acoustic_service,
    minimal_contact,
    main_acoustic_fields,
    waitlist_acoustic_fields,
    acoustic_newsletters_mapping,
):
    main, _, _, _ = base_ctms_acoustic_service.convert_ctms_to_acoustic(
        minimal_contact,
        main_acoustic_fields,
        waitlist_acoustic_fields,
        acoustic_newsletters_mapping,
    )
    assert main["email"] == minimal_contact.email.primary_email
    assert main["basket_token"] == str(minimal_contact.email.basket_token)
    assert main["mailing_country"] == minimal_contact.email.mailing_country
    assert "skipped_fields" not in base_ctms_acoustic_service.context


def test_ctms_to_acoustic_maximal_fields(
    base_ctms_acoustic_service,
    maximal_contact,
    main_acoustic_fields,
    waitlist_acoustic_fields,
    acoustic_newsletters_mapping,
):
    skip_fields = main_acoustic_fields - {"mailing_country"}
    main, _, _, _ = base_ctms_acoustic_service.convert_ctms_to_acoustic(
        maximal_contact,
        skip_fields,
        waitlist_acoustic_fields,
        acoustic_newsletters_mapping,
    )

    assert main["email"] == maximal_contact.email.primary_email
    assert main["basket_token"] == str(maximal_contact.email.basket_token)
    assert main["fxa_id"] == maximal_contact.fxa.fxa_id
    assert base_ctms_acoustic_service.context["skipped_fields"] == [
        "email.mailing_country"
    ]


# Expected log context from successful .attempt_to_upload_ctms_contact()
EXPECTED_LOG = {
    "email_id": "CHANGE_ME",
    "event": "Successfully sync'd contact to acoustic...",
    "fxa_created_date_converted": "success",
    "log_level": "debug",
    "newsletter_count": 0,
    "product_count": 0,
    "success": True,
}


def test_ctms_to_acoustic_mocked(
    base_ctms_acoustic_service,
    maximal_contact,
    main_acoustic_fields,
    waitlist_acoustic_fields,
    acoustic_newsletters_mapping,
):
    acoustic_mock: MagicMock = MagicMock()
    base_ctms_acoustic_service.acoustic = acoustic_mock
    (
<<<<<<< HEAD
        _main,
        newsletters_rows,
        _product,
    ) = base_ctms_acoustic_service.convert_ctms_to_acoustic(
        maximal_contact, main_acoustic_fields, acoustic_newsletters_mapping
    )  # To be used as in testing, for expected inputs to downstream methods
    assert _main is not None
    assert len(newsletters_rows) == len(maximal_contact.newsletters)
    assert len(_product) == 0
=======
        main_row,
        newsletter_rows,
        waitlist_rows,
        product_rows,
    ) = base_ctms_acoustic_service.convert_ctms_to_acoustic(
        maximal_contact,
        main_acoustic_fields,
        waitlist_acoustic_fields,
        acoustic_newsletters_mapping,
    )  # To be used as in testing, for expected inputs to downstream methods
    assert main_row
    assert len(newsletter_rows) > 0
    assert len(waitlist_rows) > 0
    assert len(product_rows) == 0
>>>>>>> 1de2740a
    with capture_logs() as caplog:
        base_ctms_acoustic_service.attempt_to_upload_ctms_contact(
            maximal_contact,
            main_acoustic_fields,
            waitlist_acoustic_fields,
            acoustic_newsletters_mapping,
        )

    acoustic_mock.add_recipient.assert_called_with(
        list_id=CTMS_ACOUSTIC_MAIN_TABLE_ID,
        created_from=3,
        update_if_found="TRUE",
        allow_html=False,
        sync_fields={"email_id": main_row["email_id"]},
        columns=main_row,
    )

<<<<<<< HEAD
    acoustic_mock.insert_update_relational_table.assert_called_with(
        table_id=CTMS_ACOUSTIC_NEWSLETTER_TABLE_ID, rows=newsletters_rows
=======
    acoustic_mock.insert_update_relational_table.assert_any_call(
        table_id=CTMS_ACOUSTIC_NEWSLETTER_TABLE_ID, rows=newsletter_rows
    )

    acoustic_mock.insert_update_relational_table.assert_any_call(
        table_id=CTMS_ACOUSTIC_WAITLIST_TABLE_ID, rows=waitlist_rows
>>>>>>> 1de2740a
    )

    acoustic_mock.insert_update_product_table.assert_not_called()

    assert len(caplog) == 1
    expected_log = EXPECTED_LOG.copy()
    expected_log.update(
        {
            "email_id": "67e52c77-950f-4f28-accb-bb3ea1a2c51a",
            "newsletter_count": len(newsletters_rows),
            "newsletters_skipped": ["ambassadors", "firefox-os"],
        }
    )
    assert caplog[0] == expected_log


def test_ctms_to_acoustic_with_subscription(
    dbsession,
    stripe_subscription_factory,
    base_ctms_acoustic_service,
    main_acoustic_fields,
    waitlist_acoustic_fields,
    acoustic_newsletters_mapping,
):
    subscription = stripe_subscription_factory()
    dbsession.commit()

    contact = get_contact_by_email_id(dbsession, email_id=subscription.get_email_id())
    contact = ContactSchema.parse_obj(contact)

    acoustic_mock = MagicMock()
    base_ctms_acoustic_service.acoustic = acoustic_mock
    (
        main_row,
        newsletter_rows,
        waitlist_rows,
        product_rows,
    ) = base_ctms_acoustic_service.convert_ctms_to_acoustic(
        contact,
        main_acoustic_fields,
        waitlist_acoustic_fields,
        acoustic_newsletters_mapping,
    )  # To be used as in testing, for expected inputs to downstream methods
    assert main_row
    assert len(newsletter_rows) == 0  # None in Main Table Subscriber flags
    assert len(waitlist_rows) == 0
    assert len(product_rows) == 1
    assert all(
        isinstance(value, str) for value in product_rows[0].values()
    ), product_rows[0]

    with capture_logs() as caplog:
        base_ctms_acoustic_service.attempt_to_upload_ctms_contact(
            contact,
            main_acoustic_fields,
            waitlist_acoustic_fields,
            acoustic_newsletters_mapping,
        )

    acoustic_mock.insert_update_relational_table.assert_called_with(
        table_id=CTMS_ACOUSTIC_PRODUCT_TABLE_ID, rows=product_rows
    )

    assert len(caplog) == 1
    expected_log = EXPECTED_LOG.copy()
    expected_log.update(
        {
            "email_id": str(contact.email.email_id),
            "product_count": 1,
        }
    )
    assert caplog[0] == expected_log


def test_ctms_to_acoustic_with_subscription_and_metrics(
    dbsession,
    metrics_ctms_acoustic_service,
    stripe_subscription_factory,
    stripe_price_factory,
    main_acoustic_fields,
    waitlist_acoustic_fields,
    acoustic_newsletters_mapping,
):
    price = stripe_price_factory(stripe_id="price_test", stripe_product_id="prod_test")
    subscription = stripe_subscription_factory(
        stripe_created=datetime.datetime(2021, 9, 27, 0, 0, 0),
        current_period_end=datetime.datetime(2021, 11, 27, 0, 0, 0),
        current_period_start=datetime.datetime(2021, 10, 27, 0, 0, 0),
        start_date=datetime.datetime(2021, 9, 27, 0, 0, 0),
        subscription_items__price=price,
    )
    dbsession.commit()

    contact = get_contact_by_email_id(dbsession, email_id=subscription.get_email_id())
    contact = ContactSchema.parse_obj(contact)

    acoustic_mock = MagicMock()
    acoustic_svc = metrics_ctms_acoustic_service
    acoustic_svc.acoustic = acoustic_mock
    (
        main_row,
        newsletter_rows,
        waitlist_rows,
        product_rows,
    ) = acoustic_svc.convert_ctms_to_acoustic(
        contact,
        main_acoustic_fields,
        waitlist_acoustic_fields,
        acoustic_newsletters_mapping,
    )  # To be used as in testing, for expected inputs to downstream methods
    assert main_row
    assert len(newsletter_rows) == 0  # None in Main Table Subscriber flags
    assert len(waitlist_rows) == 0
    assert len(product_rows) == 1

    # Alpha-sorted, to ease cross-check with Acoustic table displays
    expected_product = {
        "amount": "1000",
        "billing_country": "",
        "cancel_at_period_end": "No",
        "canceled_at": "",
        "card_brand": "",
        "card_last4": "",
        "changed": "09/27/2021 00:00:00",
        "created": "09/27/2021 00:00:00",
        "currency": "usd",
        "current_period_end": "11/27/2021 00:00:00",
        "current_period_start": "10/27/2021 00:00:00",
        "email_id": str(subscription.get_email_id()),
        "ended_at": "",
        "interval": "month",
        "interval_count": "1",
        "payment_service": "stripe",
        "payment_type": "",
        "price_id": "price_test",
        "product_id": "prod_test",
        "product_name": "",
        "segment": "active",
        "start": "09/27/2021 00:00:00",
        "status": "active",
        "sub_count": "1",
    }
    assert product_rows[0] == expected_product

    with capture_logs() as caplog:
        acoustic_svc.attempt_to_upload_ctms_contact(
            contact,
            main_acoustic_fields,
            waitlist_acoustic_fields,
            acoustic_newsletters_mapping,
        )

    acoustic_mock.insert_update_relational_table.assert_called_with(
        table_id=CTMS_ACOUSTIC_PRODUCT_TABLE_ID, rows=product_rows
    )

    registry = acoustic_svc.metric_service.registry
    main_labels = {
        "method": "add_recipient",
        "status": "success",
        "table": "main",
        "app_kubernetes_io_component": "background",
        "app_kubernetes_io_instance": "ctms",
        "app_kubernetes_io_name": "ctms",
    }
    rt_labels = main_labels.copy()
    rt_labels.update({"method": "insert_update_relational_table", "table": "product"})
    metrics = (
        "ctms_background_acoustic_request_total",
        "ctms_background_acoustic_requests_duration_count",
    )
    for metric in metrics:
        for labels in (main_labels, rt_labels):
            assert registry.get_sample_value(metric, labels) == 1, (metric, labels)

    assert len(caplog) == 1
    log = caplog[0]
    expected_log = EXPECTED_LOG.copy()
    expected_log.update(
        {
            "email_id": str(contact.email.email_id),
            "product_count": 1,
            "main_status": "success",
            "product_status": "success",
            "main_duration_s": log["main_duration_s"],
            "product_duration_s": log["product_duration_s"],
        }
    )
    assert log == expected_log


def test_ctms_to_acoustic_traced_email(
    base_ctms_acoustic_service,
    example_contact,
    main_acoustic_fields,
    waitlist_acoustic_fields,
    acoustic_newsletters_mapping,
):
    """A contact requesting tracing is traced in the logs."""
    email = "tester+trace-me-mozilla-nov24@example.com"
    example_contact.email.primary_email = email
    acoustic_mock: MagicMock = MagicMock()
    base_ctms_acoustic_service.acoustic = acoustic_mock

    with capture_logs() as caplog:
        base_ctms_acoustic_service.attempt_to_upload_ctms_contact(
            example_contact,
            main_acoustic_fields,
            waitlist_acoustic_fields,
            acoustic_newsletters_mapping,
        )

<<<<<<< HEAD
    acoustic_mock.add_recipient.assert_called_once_with(
        list_id=CTMS_ACOUSTIC_MAIN_TABLE_ID,
        created_from=3,
        update_if_found="TRUE",
        allow_html=False,
        sync_fields={"email_id": _main["email_id"]},
        columns=_main,
    )

=======
>>>>>>> 1de2740a
    assert len(caplog) == 1
    assert caplog[0] == {
        **EXPECTED_LOG,
        "email_id": "332de237-cab7-4461-bcc3-48e68f42bd5c",
        "newsletter_count": 2,
        "newsletters_skipped": ["firefox-welcome", "mozilla-welcome"],
        "trace": email,
    }


@pytest.mark.parametrize(
    "value, expected",
    (
        ("string", "string"),
        (True, "Yes"),
        (False, "No"),
        (None, ""),
        (
            UUID("62d8d3c6-95f3-4ed6-b176-7f69acff22f6"),
            "62d8d3c6-95f3-4ed6-b176-7f69acff22f6",
        ),
        (
            datetime.datetime(2021, 11, 8, 9, 6, tzinfo=datetime.timezone.utc),
            "11/08/2021 09:06:00",
        ),
        (datetime.date(2021, 11, 8), "11/08/2021"),
    ),
)
def test_transform_field_for_acoustic(value, expected):
    assert transform_field_for_acoustic(value) == expected


def test_transform_fxa_created_date(base_ctms_acoustic_service):
    fxa_created_date = "2021-06-16T20:09:41.121000"
    fxa_datetime = base_ctms_acoustic_service.fxa_created_date_string_to_datetime(
        fxa_created_date
    )
    assert isinstance(fxa_datetime, datetime.datetime)
    # converted successfully and will be transformed by alternate method to acoustic-readable
    # later to be a noop/passthrough when fixed upstream.

    fxa_created_date = fxa_datetime  # now a datetime, still will be.
    fxa_unchanged = base_ctms_acoustic_service.fxa_created_date_string_to_datetime(
        fxa_created_date
    )
    assert isinstance(fxa_unchanged, datetime.datetime)
    assert fxa_created_date is fxa_unchanged

    fxa_created_date = 123  # Ok, data upstream must be weird.
    fxa_still_int = base_ctms_acoustic_service.fxa_created_date_string_to_datetime(
        fxa_created_date
    )
    assert isinstance(fxa_still_int, int)
    assert fxa_created_date is fxa_still_int<|MERGE_RESOLUTION|>--- conflicted
+++ resolved
@@ -86,7 +86,7 @@
     base_ctms_acoustic_service,
     email_factory,
     main_acoustic_fields,
-<<<<<<< HEAD
+    waitlist_acoustic_fields,
 ):
     email = email_factory(newsletters=5)
     email.newsletters[2].subscribed = False
@@ -101,18 +101,11 @@
         contact.newsletters[2].name: "sub_column_3",
     }
 
-    (main, newsletter_rows, _) = base_ctms_acoustic_service.convert_ctms_to_acoustic(
-        contact, main_acoustic_fields, acoustic_newsletters_mapping
-=======
-    waitlist_acoustic_fields,
-    acoustic_newsletters_mapping,
-):
-    main, newsletters, _, _ = base_ctms_acoustic_service.convert_ctms_to_acoustic(
-        minimal_contact,
-        main_acoustic_fields,
-        waitlist_acoustic_fields,
-        acoustic_newsletters_mapping,
->>>>>>> 1de2740a
+    (main, newsletter_rows, _, _) = base_ctms_acoustic_service.convert_ctms_to_acoustic(
+        contact,
+        main_acoustic_fields,
+        waitlist_acoustic_fields,
+        acoustic_newsletters_mapping,
     )
 
     # As many records in the newsletters relation table as in contact
@@ -304,17 +297,6 @@
     acoustic_mock: MagicMock = MagicMock()
     base_ctms_acoustic_service.acoustic = acoustic_mock
     (
-<<<<<<< HEAD
-        _main,
-        newsletters_rows,
-        _product,
-    ) = base_ctms_acoustic_service.convert_ctms_to_acoustic(
-        maximal_contact, main_acoustic_fields, acoustic_newsletters_mapping
-    )  # To be used as in testing, for expected inputs to downstream methods
-    assert _main is not None
-    assert len(newsletters_rows) == len(maximal_contact.newsletters)
-    assert len(_product) == 0
-=======
         main_row,
         newsletter_rows,
         waitlist_rows,
@@ -329,7 +311,6 @@
     assert len(newsletter_rows) > 0
     assert len(waitlist_rows) > 0
     assert len(product_rows) == 0
->>>>>>> 1de2740a
     with capture_logs() as caplog:
         base_ctms_acoustic_service.attempt_to_upload_ctms_contact(
             maximal_contact,
@@ -347,17 +328,12 @@
         columns=main_row,
     )
 
-<<<<<<< HEAD
-    acoustic_mock.insert_update_relational_table.assert_called_with(
-        table_id=CTMS_ACOUSTIC_NEWSLETTER_TABLE_ID, rows=newsletters_rows
-=======
     acoustic_mock.insert_update_relational_table.assert_any_call(
         table_id=CTMS_ACOUSTIC_NEWSLETTER_TABLE_ID, rows=newsletter_rows
     )
 
     acoustic_mock.insert_update_relational_table.assert_any_call(
         table_id=CTMS_ACOUSTIC_WAITLIST_TABLE_ID, rows=waitlist_rows
->>>>>>> 1de2740a
     )
 
     acoustic_mock.insert_update_product_table.assert_not_called()
@@ -367,7 +343,7 @@
     expected_log.update(
         {
             "email_id": "67e52c77-950f-4f28-accb-bb3ea1a2c51a",
-            "newsletter_count": len(newsletters_rows),
+            "newsletter_count": len(newsletter_rows),
             "newsletters_skipped": ["ambassadors", "firefox-os"],
         }
     )
@@ -570,18 +546,6 @@
             acoustic_newsletters_mapping,
         )
 
-<<<<<<< HEAD
-    acoustic_mock.add_recipient.assert_called_once_with(
-        list_id=CTMS_ACOUSTIC_MAIN_TABLE_ID,
-        created_from=3,
-        update_if_found="TRUE",
-        allow_html=False,
-        sync_fields={"email_id": _main["email_id"]},
-        columns=_main,
-    )
-
-=======
->>>>>>> 1de2740a
     assert len(caplog) == 1
     assert caplog[0] == {
         **EXPECTED_LOG,
