--- conflicted
+++ resolved
@@ -1002,7 +1002,6 @@
     assert subscription_item.get_email_id() == email_id
 
 
-<<<<<<< HEAD
 @pytest.mark.parametrize(
     "model",
     (
@@ -1049,7 +1048,8 @@
 
     with pytest.raises(sqlalchemy.orm.exc.ObjectDeletedError):
         assert instance.email
-=======
+
+
 def test_get_contacts_from_newsletter(dbsession, newsletter_factory):
     existing_newsletter = newsletter_factory()
     dbsession.flush()
@@ -1063,5 +1063,4 @@
     dbsession.flush()
     contacts = get_contacts_from_waitlist(dbsession, existing_waitlist.name)
     assert len(contacts) == 1
-    assert contacts[0].email.email_id == existing_waitlist.email.email_id
->>>>>>> bfdadf65
+    assert contacts[0].email.email_id == existing_waitlist.email.email_id