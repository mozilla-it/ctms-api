--- conflicted
+++ resolved
@@ -42,7 +42,7 @@
 )
 from ctms.models import (
     AcousticField,
-<<<<<<< HEAD
+    AcousticNewsletterMapping,
     AmoAccount,
     Email,
     FirefoxAccount,
@@ -50,11 +50,6 @@
     Newsletter,
     PendingAcousticRecord,
     Waitlist,
-=======
-    AcousticNewsletterMapping,
-    Email,
-    PendingAcousticRecord,
->>>>>>> 74ac8849
 )
 from ctms.schemas import (
     AddOnsInSchema,
