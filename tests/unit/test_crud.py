--- conflicted
+++ resolved
@@ -5,11 +5,8 @@
 from uuid import uuid4
 
 import pytest
-<<<<<<< HEAD
 import sqlalchemy
-=======
 from sqlalchemy.orm import Session
->>>>>>> 473b472c
 
 from ctms.crud import (
     create_acoustic_field,
@@ -41,8 +38,8 @@
     retry_acoustic_record,
     schedule_acoustic_record,
 )
-<<<<<<< HEAD
 from ctms.models import (
+    AcousticField,
     AmoAccount,
     Email,
     FirefoxAccount,
@@ -51,9 +48,6 @@
     PendingAcousticRecord,
     Waitlist,
 )
-=======
-from ctms.models import AcousticField, Email, PendingAcousticRecord
->>>>>>> 473b472c
 from ctms.schemas import (
     AddOnsInSchema,
     EmailInSchema,
