"""Tests for PATCH /ctms/{email_id}"""
import json
from uuid import uuid4

import pytest
from structlog.testing import capture_logs

from ctms.schemas import (
    AddOnsInSchema,
    AddOnsSchema,
    ContactSchema,
    CTMSResponse,
    EmailSchema,
    FirefoxAccountsInSchema,
    FirefoxAccountsSchema,
    MozillaFoundationInSchema,
    MozillaFoundationSchema,
)
from ctms.schemas.waitlist import WaitlistInSchema
from tests.unit.conftest import create_full_contact


def swap_bool(existing):
    """Use the opposite of the existing value for this boolean."""
    return not existing


@pytest.mark.parametrize("contact_name", ("minimal_contact", "maximal_contact"))
@pytest.mark.parametrize(
    "group_name,key,value",
    (
        ("amo", "add_on_ids", "new-addon-id"),
        ("amo", "display_name", "New Display Name"),
        ("amo", "email_opt_in", swap_bool),
        ("amo", "language", "es"),
        ("amo", "last_login", "2020-04-07"),
        ("amo", "location", "New Location"),
        ("amo", "profile_url", "firefox/user/14612345"),
        ("amo", "user", swap_bool),
        ("amo", "user_id", "987"),
        ("amo", "username", "NewUsername"),
        ("email", "primary_email", "new-email@example.com"),
        ("email", "basket_token", "8b359504-d1b4-4691-9175-cfee3059b171"),
        ("email", "double_opt_in", swap_bool),
        ("email", "sfdc_id", "001A000001aNewUser"),
        ("email", "first_name", "New"),
        ("email", "last_name", "LastName"),
        ("email", "mailing_country", "uk"),
        ("email", "email_format", "T"),
        ("email", "email_lang", "eo"),
        ("email", "has_opted_out_of_email", swap_bool),
        ("email", "unsubscribe_reason", "new reason"),
        ("fxa", "fxa_id", "8b359504-d1b4-4691-9175-cfee3059b171"),
        ("fxa", "primary_email", "new-fxa-email@example.com"),
        ("fxa", "created_date", "2021-04-07T10:00:00+00:00"),
        ("fxa", "lang", "es"),
        ("fxa", "first_service", "vpn"),
        ("fxa", "account_deleted", swap_bool),
        ("mofo", "mofo_email_id", "8b359504-d1b4-4691-9175-cfee3059b171"),
        ("mofo", "mofo_contact_id", "8b359504-d1b4-4691-9175-cfee3059b171"),
        ("mofo", "mofo_relevant", swap_bool),
    ),
)
def test_patch_one_new_value(client, contact_name, group_name, key, value, request):
    """PATCH can update a single value."""
    contact = request.getfixturevalue(contact_name)
    expected = json.loads(CTMSResponse(**contact.dict()).json())
    existing_value = expected[group_name][key]

    # Set dynamic test values
    if callable(value):
        new_value = value(existing_value)
    else:
        new_value = value

    patch_data = {group_name: {key: new_value}}
    expected[group_name][key] = new_value
    assert existing_value != new_value

    resp = client.patch(f"/ctms/{contact.email.email_id}", json=patch_data)
    assert resp.status_code == 200
    actual = resp.json()
    assert actual["status"] == "ok"
    del actual["status"]

    # Timestamps should be set for newly created amo group
    if group_name == "amo" and contact.amo is None:
        assert expected["amo"]["create_timestamp"] is None
        assert expected["amo"]["update_timestamp"] is None
        assert actual["amo"]["create_timestamp"] is not None
        assert actual["amo"]["update_timestamp"] is not None
        assert actual["amo"]["create_timestamp"] == actual["amo"]["update_timestamp"]
        expected["amo"]["create_timestamp"] = actual["amo"]["create_timestamp"]
    expected["amo"]["update_timestamp"] = actual["amo"]["update_timestamp"]
    expected["email"]["update_timestamp"] = actual["email"]["update_timestamp"]
    assert actual == expected


@pytest.mark.parametrize(
    "group_name,key",
    (
        ("amo", "add_on_ids"),
        ("amo", "display_name"),
        ("amo", "email_opt_in"),
        ("amo", "language"),
        ("amo", "last_login"),
        ("amo", "location"),
        ("amo", "profile_url"),
        ("amo", "user"),
        ("amo", "user_id"),
        ("amo", "username"),
        ("email", "basket_token"),
        ("email", "double_opt_in"),
        ("email", "sfdc_id"),
        ("email", "first_name"),
        ("email", "last_name"),
        ("email", "mailing_country"),
        ("email", "email_lang"),
        ("email", "unsubscribe_reason"),
        ("fxa", "fxa_id"),
        ("fxa", "primary_email"),
        ("fxa", "created_date"),
        ("fxa", "lang"),
        ("fxa", "first_service"),
        ("mofo", "mofo_email_id"),
        ("mofo", "mofo_contact_id"),
        ("mofo", "mofo_relevant"),
    ),
)
def test_patch_to_default(client, maximal_contact, group_name, key):
    """PATCH can set a field to the default value."""
    email_id = maximal_contact.email.email_id
    expected = json.loads(CTMSResponse(**maximal_contact.dict()).json())
    existing_value = expected[group_name][key]

    # Load the default value from the schema
    field = {
        "amo": AddOnsSchema(),
        "email": EmailSchema(
            email_id=email_id, primary_email=maximal_contact.email.primary_email
        ),
        "fxa": FirefoxAccountsSchema(),
        "mofo": MozillaFoundationSchema(),
    }[group_name].__fields__[key]
    assert not field.required
    default_value = field.get_default()
    patch_data = {group_name: {key: default_value}}
    expected[group_name][key] = default_value
    assert existing_value != default_value

    resp = client.patch(f"/ctms/{email_id}", json=patch_data, allow_redirects=True)
    assert resp.status_code == 200
    actual = resp.json()
    assert actual["status"] == "ok"
    del actual["status"]
    expected["amo"]["update_timestamp"] = actual["amo"]["update_timestamp"]
    expected["email"]["update_timestamp"] = actual["email"]["update_timestamp"]
    assert actual == expected


def test_patch_cannot_set_timestamps(client, maximal_contact):
    """PATCH can not set timestamps directly."""
    email_id = maximal_contact.email.email_id
    expected = json.loads(maximal_contact.json())
    new_ts = "2021-04-07T10:00:00+00:00"
    assert expected["amo"]["create_timestamp"] == "2017-05-12T15:16:00+00:00"
    assert expected["amo"]["create_timestamp"] != new_ts
    assert expected["amo"]["update_timestamp"] != new_ts
    assert expected["email"]["create_timestamp"] != new_ts
    assert expected["email"]["update_timestamp"] != new_ts
    patch_data = {
        "amo": {
            "create_timestamp": new_ts,
            "update_timestamp": new_ts,
        },
        "email": {
            "create_timestamp": new_ts,
            "update_timestamp": new_ts,
        },
    }
    resp = client.patch(f"/ctms/{email_id}", json=patch_data, allow_redirects=True)
    assert resp.status_code == 200
    actual = resp.json()
    assert actual["status"] == "ok"
    del actual["status"]

    assert actual["email"]["update_timestamp"] != new_ts
    assert actual["amo"]["update_timestamp"] != new_ts
    expected["amo"]["update_timestamp"] = actual["amo"]["update_timestamp"]
    expected["email"]["update_timestamp"] = actual["email"]["update_timestamp"]
    # `actual` comes from a `CTMSResponse`, and `expected` is a `ContactSchema`
    # that has timestamps.
    # Since this test compares the two instances directly, we strip the timestamps from
    # `expected`.
    for newsletter in expected["newsletters"]:
        del newsletter["email_id"]
        del newsletter["create_timestamp"]
        del newsletter["update_timestamp"]
    for waitlist in expected["waitlists"]:
        del waitlist["email_id"]
        del waitlist["create_timestamp"]
        del waitlist["update_timestamp"]

    # products list is not (yet) in output schema
    assert expected["products"] == []
    assert "products" not in actual
    actual["products"] = []
    # The response shows computed fields for retro-compat. Contact schema
    # does not have them.
    # TODO waitlist: remove once Basket reads from `waitlists` list.
    del actual["vpn_waitlist"]
    del actual["relay_waitlist"]
    assert actual == expected


def test_patch_cannot_change_email_id(client, maximal_contact):
    """PATCH cannot change the email_id."""
    email_id = maximal_contact.email.email_id
    patch_data = {"email": {"email_id": str(uuid4())}}
    resp = client.patch(f"/ctms/{email_id}", json=patch_data)
    assert resp.status_code == 422
    assert resp.json() == {"detail": "cannot change email_id"}


def test_patch_cannot_set_email_to_null(client, maximal_contact):
    """PATCH cannot set the email address to null."""
    email_id = maximal_contact.email.email_id
    patch_data = {"email": {"primary_email": None}}
    resp = client.patch(f"/ctms/{email_id}", json=patch_data)
    assert resp.status_code == 422
    assert resp.json() == {
        "detail": [
            {
                "loc": ["body", "email", "primary_email"],
                "msg": "primary_email may not be None",
                "type": "assertion_error",
            }
        ]
    }


@pytest.mark.parametrize(
    "group_name,key",
    (
        ("email", "primary_email"),
        ("email", "basket_token"),
        ("mofo", "mofo_email_id"),
        ("fxa", "fxa_id"),
    ),
)
def test_patch_error_on_id_conflict(
    client, dbsession, maximal_contact, group_name, key
):
    """PATCH returns an error on ID conflicts, and makes none of the changes."""
    conflict_id = str(uuid4())
    conflicting_data = ContactSchema(
        amo=AddOnsInSchema(user_id=1337),
        email=EmailSchema(
            email_id=conflict_id,
            primary_email="conflict@example.com",
            basket_token=str(uuid4()),
            sfdc_id=str(uuid4()),
        ),
        mofo=MozillaFoundationInSchema(
            mofo_email_id=str(uuid4()),
            mofo_contact_id=str(uuid4()),
        ),
        fxa=FirefoxAccountsInSchema(
            fxa_id=1337, primary_email="fxa-conflict@example.com"
        ),
    )
    create_full_contact(dbsession, conflicting_data)

    existing_value = getattr(getattr(maximal_contact, group_name), key)
    conflicting_value = getattr(getattr(conflicting_data, group_name), key)
    assert existing_value
    assert conflicting_value
    assert existing_value != conflicting_value

    patch_data = {group_name: {key: str(conflicting_value)}}
    patch_data.setdefault("email", {})["first_name"] = "PATCHED"
    patch_data["vpn_waitlist"] = {"geo": "XX"}
    patch_data["relay_waitlist"] = {"geo": "XX"}

    email_id = maximal_contact.email.email_id
    resp = client.patch(f"/ctms/{email_id}", json=patch_data, allow_redirects=True)
    assert resp.status_code == 409
    assert resp.json() == {
        "detail": (
            "Contact with primary_email, basket_token, mofo_email_id, or fxa_id"
            " already exists"
        )
    }


def test_patch_to_subscribe(client, maximal_contact):
    """PATCH can subscribe to a single newsletter."""
    email_id = maximal_contact.email.email_id
    patch_data = {"newsletters": [{"name": "zzz-newsletter"}]}
    resp = client.patch(f"/ctms/{email_id}", json=patch_data, allow_redirects=True)
    assert resp.status_code == 200
    actual = resp.json()
    assert len(actual["newsletters"]) == len(maximal_contact.newsletters) + 1
    assert actual["newsletters"][-1] == {
        "format": "H",
        "lang": "en",
        "name": "zzz-newsletter",
        "source": None,
        "subscribed": True,
        "unsub_reason": None,
    }


def test_patch_to_update_subscription(client, dbsession, newsletter_factory):
    """PATCH can update an existing newsletter subscription."""
    existing_newsletter = newsletter_factory()
    dbsession.commit()
    email_id = str(existing_newsletter.email.email_id)
    patch_data = {
        "newsletters": [{"name": existing_newsletter.name, "format": "H", "lang": "XX"}]
    }
    resp = client.patch(f"/ctms/{email_id}", json=patch_data, allow_redirects=True)
    assert resp.status_code == 200
    actual = resp.json()
    assert len(actual["newsletters"]) == 1
    assert actual["newsletters"][0] == {
        "format": "H",
        "lang": "XX",
        "name": existing_newsletter.name,
        "source": existing_newsletter.source,
        "subscribed": existing_newsletter.subscribed,
        "unsub_reason": existing_newsletter.unsub_reason,
    }


def test_patch_to_unsubscribe(client, maximal_contact):
    """PATCH can unsubscribe by setting a newsletter field."""
    email_id = maximal_contact.email.email_id
    existing_news_data = maximal_contact.newsletters[1].dict()
    assert existing_news_data["subscribed"]
    assert existing_news_data["name"] == "common-voice"
    assert existing_news_data["unsub_reason"] is None
    patch_data = {
        "newsletters": [
            {
                "name": "common-voice",
                "subscribed": False,
                "unsub_reason": "Too many emails.",
            }
        ]
    }
    resp = client.patch(f"/ctms/{email_id}", json=patch_data, allow_redirects=True)
    assert resp.status_code == 200
    actual = resp.json()
    assert len(actual["newsletters"]) == len(maximal_contact.newsletters)
    assert actual["newsletters"][1] == {
        "format": "T",
        "lang": "fr",
        "name": "common-voice",
        "source": "https://commonvoice.mozilla.org/fr",
        "subscribed": False,
        "unsub_reason": "Too many emails.",
    }


def test_patch_to_unsubscribe_but_not_subscribed(client, maximal_contact):
    """PATCH doesn't create a record when unsubscribing to a new newsletter."""
    email_id = maximal_contact.email.email_id
    unknown_name = "zzz-unknown-newsletter"
    patch_data = {
        "newsletters": [
            {
                "name": unknown_name,
                "subscribed": False,
                "unsub_reason": "bulk unsubscribe",
            }
        ]
    }
    resp = client.patch(f"/ctms/{email_id}", json=patch_data, allow_redirects=True)
    assert resp.status_code == 200
    actual = resp.json()
    assert len(actual["newsletters"]) == len(maximal_contact.newsletters)
    assert not any(nl["name"] == unknown_name for nl in actual["newsletters"])


def test_patch_unsubscribe_all(client, maximal_contact):
    """PATCH with newsletters set to "UNSUBSCRIBE" unsubscribes all newsletters."""
    email_id = maximal_contact.email.email_id
    patch_data = {"newsletters": "UNSUBSCRIBE"}
    resp = client.patch(f"/ctms/{email_id}", json=patch_data, allow_redirects=True)
    assert resp.status_code == 200
    actual = resp.json()
    assert len(actual["newsletters"]) == len(maximal_contact.newsletters)
    assert all(not nl["subscribed"] for nl in actual["newsletters"])


@pytest.mark.parametrize("group_name", ("amo", "fxa", "mofo"))
def test_patch_to_delete_group(client, maximal_contact, group_name):
    """PATCH with a group set to "DELETE" resets the group to defaults."""
    email_id = maximal_contact.email.email_id
    patch_data = {group_name: "DELETE"}
    resp = client.patch(f"/ctms/{email_id}", json=patch_data, allow_redirects=True)
    assert resp.status_code == 200
    actual = resp.json()
    defaults = {
        "amo": AddOnsSchema(),
        "fxa": FirefoxAccountsSchema(),
        "mofo": MozillaFoundationSchema(),
    }[group_name].dict()
    assert actual[group_name] == defaults


def test_patch_to_delete_deleted_group(client, minimal_contact):
    """PATCH with a default group set to "DELETE" does nothing."""
    email_id = minimal_contact.email.email_id
    assert minimal_contact.mofo is None
    patch_data = {"mofo": "DELETE"}
    resp = client.patch(f"/ctms/{email_id}", json=patch_data, allow_redirects=True)
    assert resp.status_code == 200
    actual = resp.json()
    default_mofo = MozillaFoundationSchema().dict()
    assert actual["mofo"] == default_mofo


def test_patch_no_trace(client, minimal_contact):
    """PATCH does not trace most contacts"""
    email_id = minimal_contact.email.email_id
    patch_data = {"email": {"first_name": "Jeff"}}
    with capture_logs() as caplogs:
        resp = client.patch(f"/ctms/{email_id}", json=patch_data)
    assert resp.status_code == 200
    assert len(caplogs) == 1
    assert "trace" not in caplogs[0]


def test_patch_with_trace(client, minimal_contact):
    """PATCH traces by email"""
    email_id = minimal_contact.email.email_id
    patch_data = {"email": {"primary_email": "jeff+trace-me-mozilla-1@example.com"}}
    with capture_logs() as caplogs:
        resp = client.patch(f"/ctms/{email_id}", json=patch_data)
    assert resp.status_code == 200
    assert len(caplogs) == 1
    assert caplogs[0]["trace"] == "jeff+trace-me-mozilla-1@example.com"
    assert caplogs[0]["trace_json"] == patch_data


def test_patch_will_validate_waitlist_fields(client, maximal_contact):
    """PATCH validates waitlist schema."""
    email_id = maximal_contact.email.email_id

    patch_data = {"waitlists": [{"name": "future-tech", "source": 42}]}
    resp = client.patch(f"/ctms/{email_id}", json=patch_data, allow_redirects=True)
    assert resp.status_code == 422
    details = resp.json()
    assert details["detail"][0]["loc"] == ["body", "waitlists", 0, "source"]


def test_patch_to_add_a_waitlist(client, maximal_contact):
    """PATCH can add a single waitlist."""
    email_id = maximal_contact.email.email_id
    patch_data = {"waitlists": [{"name": "future-tech", "fields": {"geo": "es"}}]}
    resp = client.patch(f"/ctms/{email_id}", json=patch_data, allow_redirects=True)
    assert resp.status_code == 200
    actual = resp.json()
    new_waitlists = actual["waitlists"]
    assert len(new_waitlists) == len(maximal_contact.waitlists) + 1
    new_waitlist = next((wl for wl in new_waitlists if wl["name"] == "future-tech"))
    assert new_waitlist == {
        "name": "future-tech",
        "source": None,
        "fields": {"geo": "es"},
        "subscribed": True,
        "unsub_reason": None,
    }


def test_patch_does_not_add_an_unsubscribed_waitlist(client, maximal_contact):
    email_id = maximal_contact.email.email_id
    patch_data = {"waitlists": [{"name": "future-tech", "subscribed": False}]}
    resp = client.patch(f"/ctms/{email_id}", json=patch_data, allow_redirects=True)
    assert resp.status_code == 200
    actual = resp.json()
    assert len(actual["waitlists"]) == len(maximal_contact.waitlists)


def test_patch_to_update_a_waitlist(client, maximal_contact):
    """PATCH can update a waitlist."""
    email_id = maximal_contact.email.email_id
    existing = [
        WaitlistInSchema(**wl.dict()).dict() for wl in maximal_contact.waitlists
    ]
    existing[0]["fields"]["geo"] = "ca"
    patch_data = {"waitlists": existing}
    resp = client.patch(f"/ctms/{email_id}", json=patch_data, allow_redirects=True)
    assert resp.status_code == 200
    actual = resp.json()
    assert (
        actual["waitlists"][0]["fields"]["geo"]
        != maximal_contact.waitlists[0].fields["geo"]
    )


def test_patch_to_remove_a_waitlist(client, maximal_contact):
    """PATCH can remove a single waitlist."""
    email_id = maximal_contact.email.email_id
    existing = [wl.dict() for wl in maximal_contact.waitlists]
    patch_data = {
        "waitlists": [
            WaitlistInSchema(
                **{
                    **existing[-1],
                    "subscribed": False,
                    "unsub_reason": "Not interested",
                }
            ).dict()
        ]
    }
    resp = client.patch(f"/ctms/{email_id}", json=patch_data, allow_redirects=True)
    assert resp.status_code == 200
    actual = resp.json()
    assert len(actual["waitlists"]) == len(maximal_contact.waitlists)
    unsubscribed = [wl for wl in actual["waitlists"] if not wl["subscribed"]]
    assert len(unsubscribed) == 1
    assert unsubscribed[0]["unsub_reason"] == "Not interested"


def test_patch_to_remove_all_waitlists(client, maximal_contact):
    """PATCH can remove all waitlists."""
    email_id = maximal_contact.email.email_id
    patch_data = {"waitlists": "UNSUBSCRIBE"}
    resp = client.patch(f"/ctms/{email_id}", json=patch_data, allow_redirects=True)
    assert resp.status_code == 200
    actual = resp.json()
    assert not any(wl["subscribed"] for wl in actual["waitlists"])


def test_patch_preserves_waitlists_if_omitted(client, maximal_contact):
    """PATCH won't update waitlists if omitted."""
    email_id = maximal_contact.email.email_id
    patch_data = {"email": {"first_name": "Jeff"}}
    resp = client.patch(f"/ctms/{email_id}", json=patch_data, allow_redirects=True)
    assert resp.status_code == 200
    actual = resp.json()
<<<<<<< HEAD
    assert len(actual["waitlists"]) == len(maximal_contact.waitlists)
=======
    assert len(actual["waitlists"]) == len(maximal_contact.waitlists)


def test_patch_vpn_waitlist_legacy_add(client, minimal_contact):
    email_id = minimal_contact.email.email_id
    patch_data = {"vpn_waitlist": {"geo": "fr", "platform": "win32"}}
    resp = client.patch(f"/ctms/{email_id}", json=patch_data, allow_redirects=True)
    assert resp.status_code == 200
    actual = resp.json()
    assert actual["waitlists"] == [
        {
            "name": "vpn",
            "source": None,
            "fields": {
                "geo": "fr",
                "platform": "win32",
            },
            "subscribed": True,
            "unsub_reason": None,
        }
    ]


def test_patch_vpn_waitlist_legacy_delete(client, maximal_contact):
    email_id = maximal_contact.email.email_id
    before = len(maximal_contact.waitlists)

    patch_data = {"vpn_waitlist": "DELETE"}
    resp = client.patch(f"/ctms/{email_id}", json=patch_data, allow_redirects=True)
    assert resp.status_code == 200
    actual = resp.json()
    assert len([wl for wl in actual["waitlists"] if wl["subscribed"]]) == before - 1


def test_patch_vpn_waitlist_legacy_delete_default(client, maximal_contact):
    email_id = maximal_contact.email.email_id
    before = len(maximal_contact.waitlists)

    patch_data = {"vpn_waitlist": {"geo": None, "platform": None}}
    resp = client.patch(f"/ctms/{email_id}", json=patch_data, allow_redirects=True)
    assert resp.status_code == 200
    actual = resp.json()
    assert len([wl for wl in actual["waitlists"] if wl["subscribed"]]) == before - 1


def test_patch_vpn_waitlist_legacy_update(client, dbsession, waitlist_factory):
    vpn_waitlist = waitlist_factory(
        name="vpn",
        source="https://www.example.com/vpn_signup",
        fields={"geo": "es", "platform": "ios"},
    )
    dbsession.commit()
    patch_data = {"vpn_waitlist": {"geo": "it"}}
    resp = client.patch(
        f"/ctms/{vpn_waitlist.email.email_id}", json=patch_data, allow_redirects=True
    )
    assert resp.status_code == 200
    actual = resp.json()
    assert actual["waitlists"] == [
        {
            "name": "vpn",
            "source": "https://www.example.com/vpn_signup",
            "fields": {"geo": "it", "platform": None},
            "subscribed": True,
            "unsub_reason": None,
        }
    ]


def test_patch_vpn_waitlist_legacy_update_full(client, dbsession, waitlist_factory):
    vpn_waitlist = waitlist_factory(
        name="vpn",
        source="https://www.example.com/vpn_signup",
        fields={"geo": "es", "platform": "ios"},
    )
    dbsession.commit()
    patch_data = {"vpn_waitlist": {"geo": "it", "platform": "linux"}}
    resp = client.patch(
        f"/ctms/{vpn_waitlist.email.email_id}", json=patch_data, allow_redirects=True
    )
    assert resp.status_code == 200
    actual = resp.json()
    assert actual["waitlists"] == [
        {
            "name": "vpn",
            "source": "https://www.example.com/vpn_signup",
            "fields": {"geo": "it", "platform": "linux"},
            "subscribed": True,
            "unsub_reason": None,
        }
    ]


def test_patch_relay_waitlist_legacy_add(client, minimal_contact):
    email_id = minimal_contact.email.email_id
    patch_data = {"relay_waitlist": {"geo": "fr"}}
    resp = client.patch(f"/ctms/{email_id}", json=patch_data, allow_redirects=True)
    assert resp.status_code == 200
    actual = resp.json()
    assert actual["waitlists"] == [
        {
            "name": "relay",
            "source": None,
            "fields": {"geo": "fr"},
            "subscribed": True,
            "unsub_reason": None,
        }
    ]


def test_patch_relay_waitlist_legacy_delete(client, maximal_contact):
    email_id = maximal_contact.email.email_id
    before = len(maximal_contact.waitlists)

    patch_data = {"relay_waitlist": "DELETE"}
    resp = client.patch(f"/ctms/{email_id}", json=patch_data, allow_redirects=True)
    assert resp.status_code == 200
    actual = resp.json()
    assert len([wl for wl in actual["waitlists"] if wl["subscribed"]]) == before - 1


def test_patch_relay_waitlist_legacy_delete_default(client, maximal_contact):
    email_id = maximal_contact.email.email_id
    before = len(maximal_contact.waitlists)

    patch_data = {"relay_waitlist": {"geo": None}}
    resp = client.patch(f"/ctms/{email_id}", json=patch_data, allow_redirects=True)
    assert resp.status_code == 200
    actual = resp.json()
    assert len([wl for wl in actual["waitlists"] if wl["subscribed"]]) == before - 1


def test_patch_relay_waitlist_legacy_update(client, dbsession, waitlist_factory):
    relay_waitlist = waitlist_factory(
        name="relay",
        source="https://www.example.com/relay_signup",
        fields={"geo": "es"},
    )
    dbsession.commit()
    patch_data = {"relay_waitlist": {"geo": "it"}}
    resp = client.patch(
        f"/ctms/{relay_waitlist.email.email_id}", json=patch_data, allow_redirects=True
    )
    assert resp.status_code == 200
    actual = resp.json()
    assert actual["waitlists"] == [
        {
            "name": "relay",
            "source": "https://www.example.com/relay_signup",
            "fields": {"geo": "it"},
            "subscribed": True,
            "unsub_reason": None,
        }
    ]


def test_patch_relay_waitlist_legacy_update_all(
    client, dbsession, email_factory, waitlist_factory
):
    # Test that all relay waitlists records are updated from the legacy way.
    email = email_factory()
    email.waitlists = [
        waitlist_factory.build(
            name="relay",
            source="https://www.example.com/relay_signup",
            fields={"geo": "es"},
            email=email,
        ),
        waitlist_factory.build(
            name="relay-vpn-bundle",
            source="https://www.example.com/relay_vpn_bundle_signup",
            fields={"geo": "es"},
            email=email,
        ),
    ]
    dbsession.commit()
    patch_data = {
        "waitlists": [
            {"name": "relay", "fields": {"geo": "fr"}},
            {"name": "relay-vpn-bundle", "fields": {"geo": "fr"}},
        ]
    }
    resp = client.patch(
        f"/ctms/{email.email_id}", json=patch_data, allow_redirects=True
    )
    assert resp.status_code == 200
    actual = resp.json()

    patch_data = {"relay_waitlist": {"geo": "it"}}
    resp = client.patch(
        f"/ctms/{email.email_id}", json=patch_data, allow_redirects=True
    )
    assert resp.status_code == 200
    actual = resp.json()
    assert actual["waitlists"] == [
        {
            "name": "relay",
            "source": "https://www.example.com/relay_signup",
            "fields": {"geo": "it"},
            "subscribed": True,
            "unsub_reason": None,
        },
        {
            "name": "relay-vpn-bundle",
            "source": "https://www.example.com/relay_vpn_bundle_signup",
            "fields": {"geo": "it"},
            "subscribed": True,
            "unsub_reason": None,
        },
    ]


def test_subscribe_to_relay_newsletter_turned_into_relay_waitlist(
    client, minimal_contact
):
    email_id = minimal_contact.email.email_id
    patch_data = {
        "relay_waitlist": {"geo": "ru"},
        "newsletters": [{"name": "relay-vpn-bundle-waitlist"}],
    }
    resp = client.patch(f"/ctms/{email_id}", json=patch_data, allow_redirects=True)
    assert resp.status_code == 200
    actual = resp.json()
    assert actual["waitlists"] == [
        {
            "name": "relay-vpn-bundle",
            "source": None,
            "fields": {"geo": "ru"},
            "subscribed": True,
            "unsub_reason": None,
        },
    ]


def test_unsubscribe_from_all_newsletters_removes_all_waitlists(
    client, maximal_contact
):
    email_id = maximal_contact.email.email_id
    assert len(maximal_contact.waitlists) > 0

    patch_data = {
        "newsletters": "UNSUBSCRIBE",
    }
    resp = client.patch(f"/ctms/{email_id}", json=patch_data, allow_redirects=True)
    current = resp.json()
    assert not any(wl["subscribed"] for wl in current["waitlists"])


def test_unsubscribe_from_guardian_vpn_newsletter_removes_vpn_waitlist(
    client, maximal_contact
):
    email_id = maximal_contact.email.email_id
    wl_names = {wl.name for wl in maximal_contact.waitlists}
    assert "vpn" in wl_names

    patch_data = {
        "newsletters": [
            {"name": "guardian-vpn-waitlist", "subscribed": False},
        ]
    }
    resp = client.patch(f"/ctms/{email_id}", json=patch_data, allow_redirects=True)
    current = resp.json()
    wl_names = {wl["name"] for wl in current["waitlists"] if wl["subscribed"]}
    assert "vpn" not in wl_names


def test_unsubscribe_from_relay_newsletter_removes_relay_waitlist(
    client, minimal_contact
):
    email_id = minimal_contact.email.email_id
    patch_data = {
        "relay_waitlist": {"geo": "ru"},
        "newsletters": [{"name": "relay-vpn-bundle-waitlist"}],
    }
    resp = client.patch(f"/ctms/{email_id}", json=patch_data, allow_redirects=True)
    current = resp.json()
    assert current["waitlists"] == [
        {
            "fields": {"geo": "ru"},
            "name": "relay-vpn-bundle",
            "source": None,
            "subscribed": True,
            "unsub_reason": None,
        }
    ]

    patch_data = {
        "newsletters": [{"name": "relay-vpn-bundle-waitlist", "subscribed": False}]
    }
    resp = client.patch(f"/ctms/{email_id}", json=patch_data, allow_redirects=True)
    assert resp.status_code == 200
    actual = resp.json()
    assert not actual["waitlists"][0]["subscribed"]


def test_cannot_subscribe_to_relay_newsletter_without_relay_country(
    client, minimal_contact
):
    email_id = minimal_contact.email.email_id
    patch_data = {"newsletters": [{"name": "relay-phone-waitlist"}]}
    resp = client.patch(f"/ctms/{email_id}", json=patch_data, allow_redirects=True)
    assert resp.status_code == 422
>>>>>>> e5275b4c
<|MERGE_RESOLUTION|>--- conflicted
+++ resolved
@@ -542,309 +542,4 @@
     resp = client.patch(f"/ctms/{email_id}", json=patch_data, allow_redirects=True)
     assert resp.status_code == 200
     actual = resp.json()
-<<<<<<< HEAD
-    assert len(actual["waitlists"]) == len(maximal_contact.waitlists)
-=======
-    assert len(actual["waitlists"]) == len(maximal_contact.waitlists)
-
-
-def test_patch_vpn_waitlist_legacy_add(client, minimal_contact):
-    email_id = minimal_contact.email.email_id
-    patch_data = {"vpn_waitlist": {"geo": "fr", "platform": "win32"}}
-    resp = client.patch(f"/ctms/{email_id}", json=patch_data, allow_redirects=True)
-    assert resp.status_code == 200
-    actual = resp.json()
-    assert actual["waitlists"] == [
-        {
-            "name": "vpn",
-            "source": None,
-            "fields": {
-                "geo": "fr",
-                "platform": "win32",
-            },
-            "subscribed": True,
-            "unsub_reason": None,
-        }
-    ]
-
-
-def test_patch_vpn_waitlist_legacy_delete(client, maximal_contact):
-    email_id = maximal_contact.email.email_id
-    before = len(maximal_contact.waitlists)
-
-    patch_data = {"vpn_waitlist": "DELETE"}
-    resp = client.patch(f"/ctms/{email_id}", json=patch_data, allow_redirects=True)
-    assert resp.status_code == 200
-    actual = resp.json()
-    assert len([wl for wl in actual["waitlists"] if wl["subscribed"]]) == before - 1
-
-
-def test_patch_vpn_waitlist_legacy_delete_default(client, maximal_contact):
-    email_id = maximal_contact.email.email_id
-    before = len(maximal_contact.waitlists)
-
-    patch_data = {"vpn_waitlist": {"geo": None, "platform": None}}
-    resp = client.patch(f"/ctms/{email_id}", json=patch_data, allow_redirects=True)
-    assert resp.status_code == 200
-    actual = resp.json()
-    assert len([wl for wl in actual["waitlists"] if wl["subscribed"]]) == before - 1
-
-
-def test_patch_vpn_waitlist_legacy_update(client, dbsession, waitlist_factory):
-    vpn_waitlist = waitlist_factory(
-        name="vpn",
-        source="https://www.example.com/vpn_signup",
-        fields={"geo": "es", "platform": "ios"},
-    )
-    dbsession.commit()
-    patch_data = {"vpn_waitlist": {"geo": "it"}}
-    resp = client.patch(
-        f"/ctms/{vpn_waitlist.email.email_id}", json=patch_data, allow_redirects=True
-    )
-    assert resp.status_code == 200
-    actual = resp.json()
-    assert actual["waitlists"] == [
-        {
-            "name": "vpn",
-            "source": "https://www.example.com/vpn_signup",
-            "fields": {"geo": "it", "platform": None},
-            "subscribed": True,
-            "unsub_reason": None,
-        }
-    ]
-
-
-def test_patch_vpn_waitlist_legacy_update_full(client, dbsession, waitlist_factory):
-    vpn_waitlist = waitlist_factory(
-        name="vpn",
-        source="https://www.example.com/vpn_signup",
-        fields={"geo": "es", "platform": "ios"},
-    )
-    dbsession.commit()
-    patch_data = {"vpn_waitlist": {"geo": "it", "platform": "linux"}}
-    resp = client.patch(
-        f"/ctms/{vpn_waitlist.email.email_id}", json=patch_data, allow_redirects=True
-    )
-    assert resp.status_code == 200
-    actual = resp.json()
-    assert actual["waitlists"] == [
-        {
-            "name": "vpn",
-            "source": "https://www.example.com/vpn_signup",
-            "fields": {"geo": "it", "platform": "linux"},
-            "subscribed": True,
-            "unsub_reason": None,
-        }
-    ]
-
-
-def test_patch_relay_waitlist_legacy_add(client, minimal_contact):
-    email_id = minimal_contact.email.email_id
-    patch_data = {"relay_waitlist": {"geo": "fr"}}
-    resp = client.patch(f"/ctms/{email_id}", json=patch_data, allow_redirects=True)
-    assert resp.status_code == 200
-    actual = resp.json()
-    assert actual["waitlists"] == [
-        {
-            "name": "relay",
-            "source": None,
-            "fields": {"geo": "fr"},
-            "subscribed": True,
-            "unsub_reason": None,
-        }
-    ]
-
-
-def test_patch_relay_waitlist_legacy_delete(client, maximal_contact):
-    email_id = maximal_contact.email.email_id
-    before = len(maximal_contact.waitlists)
-
-    patch_data = {"relay_waitlist": "DELETE"}
-    resp = client.patch(f"/ctms/{email_id}", json=patch_data, allow_redirects=True)
-    assert resp.status_code == 200
-    actual = resp.json()
-    assert len([wl for wl in actual["waitlists"] if wl["subscribed"]]) == before - 1
-
-
-def test_patch_relay_waitlist_legacy_delete_default(client, maximal_contact):
-    email_id = maximal_contact.email.email_id
-    before = len(maximal_contact.waitlists)
-
-    patch_data = {"relay_waitlist": {"geo": None}}
-    resp = client.patch(f"/ctms/{email_id}", json=patch_data, allow_redirects=True)
-    assert resp.status_code == 200
-    actual = resp.json()
-    assert len([wl for wl in actual["waitlists"] if wl["subscribed"]]) == before - 1
-
-
-def test_patch_relay_waitlist_legacy_update(client, dbsession, waitlist_factory):
-    relay_waitlist = waitlist_factory(
-        name="relay",
-        source="https://www.example.com/relay_signup",
-        fields={"geo": "es"},
-    )
-    dbsession.commit()
-    patch_data = {"relay_waitlist": {"geo": "it"}}
-    resp = client.patch(
-        f"/ctms/{relay_waitlist.email.email_id}", json=patch_data, allow_redirects=True
-    )
-    assert resp.status_code == 200
-    actual = resp.json()
-    assert actual["waitlists"] == [
-        {
-            "name": "relay",
-            "source": "https://www.example.com/relay_signup",
-            "fields": {"geo": "it"},
-            "subscribed": True,
-            "unsub_reason": None,
-        }
-    ]
-
-
-def test_patch_relay_waitlist_legacy_update_all(
-    client, dbsession, email_factory, waitlist_factory
-):
-    # Test that all relay waitlists records are updated from the legacy way.
-    email = email_factory()
-    email.waitlists = [
-        waitlist_factory.build(
-            name="relay",
-            source="https://www.example.com/relay_signup",
-            fields={"geo": "es"},
-            email=email,
-        ),
-        waitlist_factory.build(
-            name="relay-vpn-bundle",
-            source="https://www.example.com/relay_vpn_bundle_signup",
-            fields={"geo": "es"},
-            email=email,
-        ),
-    ]
-    dbsession.commit()
-    patch_data = {
-        "waitlists": [
-            {"name": "relay", "fields": {"geo": "fr"}},
-            {"name": "relay-vpn-bundle", "fields": {"geo": "fr"}},
-        ]
-    }
-    resp = client.patch(
-        f"/ctms/{email.email_id}", json=patch_data, allow_redirects=True
-    )
-    assert resp.status_code == 200
-    actual = resp.json()
-
-    patch_data = {"relay_waitlist": {"geo": "it"}}
-    resp = client.patch(
-        f"/ctms/{email.email_id}", json=patch_data, allow_redirects=True
-    )
-    assert resp.status_code == 200
-    actual = resp.json()
-    assert actual["waitlists"] == [
-        {
-            "name": "relay",
-            "source": "https://www.example.com/relay_signup",
-            "fields": {"geo": "it"},
-            "subscribed": True,
-            "unsub_reason": None,
-        },
-        {
-            "name": "relay-vpn-bundle",
-            "source": "https://www.example.com/relay_vpn_bundle_signup",
-            "fields": {"geo": "it"},
-            "subscribed": True,
-            "unsub_reason": None,
-        },
-    ]
-
-
-def test_subscribe_to_relay_newsletter_turned_into_relay_waitlist(
-    client, minimal_contact
-):
-    email_id = minimal_contact.email.email_id
-    patch_data = {
-        "relay_waitlist": {"geo": "ru"},
-        "newsletters": [{"name": "relay-vpn-bundle-waitlist"}],
-    }
-    resp = client.patch(f"/ctms/{email_id}", json=patch_data, allow_redirects=True)
-    assert resp.status_code == 200
-    actual = resp.json()
-    assert actual["waitlists"] == [
-        {
-            "name": "relay-vpn-bundle",
-            "source": None,
-            "fields": {"geo": "ru"},
-            "subscribed": True,
-            "unsub_reason": None,
-        },
-    ]
-
-
-def test_unsubscribe_from_all_newsletters_removes_all_waitlists(
-    client, maximal_contact
-):
-    email_id = maximal_contact.email.email_id
-    assert len(maximal_contact.waitlists) > 0
-
-    patch_data = {
-        "newsletters": "UNSUBSCRIBE",
-    }
-    resp = client.patch(f"/ctms/{email_id}", json=patch_data, allow_redirects=True)
-    current = resp.json()
-    assert not any(wl["subscribed"] for wl in current["waitlists"])
-
-
-def test_unsubscribe_from_guardian_vpn_newsletter_removes_vpn_waitlist(
-    client, maximal_contact
-):
-    email_id = maximal_contact.email.email_id
-    wl_names = {wl.name for wl in maximal_contact.waitlists}
-    assert "vpn" in wl_names
-
-    patch_data = {
-        "newsletters": [
-            {"name": "guardian-vpn-waitlist", "subscribed": False},
-        ]
-    }
-    resp = client.patch(f"/ctms/{email_id}", json=patch_data, allow_redirects=True)
-    current = resp.json()
-    wl_names = {wl["name"] for wl in current["waitlists"] if wl["subscribed"]}
-    assert "vpn" not in wl_names
-
-
-def test_unsubscribe_from_relay_newsletter_removes_relay_waitlist(
-    client, minimal_contact
-):
-    email_id = minimal_contact.email.email_id
-    patch_data = {
-        "relay_waitlist": {"geo": "ru"},
-        "newsletters": [{"name": "relay-vpn-bundle-waitlist"}],
-    }
-    resp = client.patch(f"/ctms/{email_id}", json=patch_data, allow_redirects=True)
-    current = resp.json()
-    assert current["waitlists"] == [
-        {
-            "fields": {"geo": "ru"},
-            "name": "relay-vpn-bundle",
-            "source": None,
-            "subscribed": True,
-            "unsub_reason": None,
-        }
-    ]
-
-    patch_data = {
-        "newsletters": [{"name": "relay-vpn-bundle-waitlist", "subscribed": False}]
-    }
-    resp = client.patch(f"/ctms/{email_id}", json=patch_data, allow_redirects=True)
-    assert resp.status_code == 200
-    actual = resp.json()
-    assert not actual["waitlists"][0]["subscribed"]
-
-
-def test_cannot_subscribe_to_relay_newsletter_without_relay_country(
-    client, minimal_contact
-):
-    email_id = minimal_contact.email.email_id
-    patch_data = {"newsletters": [{"name": "relay-phone-waitlist"}]}
-    resp = client.patch(f"/ctms/{email_id}", json=patch_data, allow_redirects=True)
-    assert resp.status_code == 422
->>>>>>> e5275b4c
+    assert len(actual["waitlists"]) == len(maximal_contact.waitlists)