--- conflicted
+++ resolved
@@ -177,39 +177,6 @@
     assert_api_request_metric_inc(registry, "GET", path, "test_client", "2xx")
 
 
-<<<<<<< HEAD
-=======
-def test_patch_relay_waitlist_legacy_reports_metric(client, email_factory, registry):
-    email = email_factory()
-
-    patch_data = {"waitlists": [{"name": "relay", "fields": {"geo": "fr"}}]}
-    resp = client.patch(
-        f"/ctms/{email.email_id}", json=patch_data, allow_redirects=True
-    )
-    assert resp.status_code == 200
-    assert registry.get_sample_value("ctms_legacy_waitlists_requests_total") == 0
-
-    # Legacy metric isn't sent if `waitlists` is present.
-    patch_data = {
-        "relay_waitlist": {"geo": "fr"},
-        "waitlists": [{"name": "relay", "fields": {"geo": "fr"}}],
-    }
-    resp = client.patch(
-        f"/ctms/{email.email_id}", json=patch_data, allow_redirects=True
-    )
-    assert resp.status_code == 200
-    assert registry.get_sample_value("ctms_legacy_waitlists_requests_total") == 0
-
-    # Metric is sent only if legacy attributes are sent.
-    patch_data = {"relay_waitlist": {"geo": "fr"}}
-    resp = client.patch(
-        f"/ctms/{email.email_id}", json=patch_data, allow_redirects=True
-    )
-    assert resp.status_code == 200
-    assert registry.get_sample_value("ctms_legacy_waitlists_requests_total") == 1
-
-
->>>>>>> e2e43803
 @pytest.mark.parametrize(
     "email_id,status_code",
     (
