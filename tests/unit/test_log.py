--- conflicted
+++ resolved
@@ -23,19 +23,14 @@
         )
 
     assert resp.status_code == 200
-<<<<<<< HEAD
-    assert len(cap_logs) == 1
-    log = cap_logs[0]
-
-    # remove Sentry headers with random trace ids
-    assert log["headers"].pop("baggage")
-    assert log["headers"].pop("sentry-trace")
-
-=======
     assert len(caplog.records) == 1
     log = caplog.records[0]
     assert hasattr(log, "duration_s")
->>>>>>> b42575da
+
+    # remove Sentry headers with random trace ids
+    assert log.headers.pop("baggage")
+    assert log.headers.pop("sentry-trace")
+
     expected_log = {
         "client_allowed": True,
         "client_host": "testclient",
@@ -64,12 +59,8 @@
 def test_token_request_log(anon_client, client_id_and_secret, caplog):
     """A token request log has omitted headers."""
     client_id, client_secret = client_id_and_secret
-<<<<<<< HEAD
-    with capture_logs() as cap_logs:
+    with caplog.at_level(logging.INFO, logger="ctms.web"):
         anon_client.cookies.set("csrftoken", "0WzT-base64-string")
-=======
-    with caplog.at_level(logging.INFO, logger="ctms.web"):
->>>>>>> b42575da
         resp = anon_client.post(
             "/token",
             data={"grant_type": "client_credentials"},
